/*
 * Copyright (c) 2018 MariaDB Corporation Ab
 *
 * Use of this software is governed by the Business Source License included
 * in the LICENSE.TXT file and at www.mariadb.com/bsl11.
 *
 * Change Date: 2022-01-01
 *
 * On the date above, in accordance with the Business Source License, use
 * of this software will be governed by version 2 or later of the General
 * Public License.
 */
#pragma once

#include "readwritesplit.hh"
#include "trx.hh"

#include <string>
#include <deque>

#include <maxscale/buffer.hh>
#include <maxscale/modutil.hh>
#include <maxscale/queryclassifier.hh>
#include <maxscale/protocol/rwbackend.hh>

#define TARGET_IS_MASTER(t)       maxscale::QueryClassifier::target_is_master(t)
#define TARGET_IS_SLAVE(t)        maxscale::QueryClassifier::target_is_slave(t)
#define TARGET_IS_NAMED_SERVER(t) maxscale::QueryClassifier::target_is_named_server(t)
#define TARGET_IS_ALL(t)          maxscale::QueryClassifier::target_is_all(t)
#define TARGET_IS_RLAG_MAX(t)     maxscale::QueryClassifier::target_is_rlag_max(t)
#define TARGET_IS_LAST_USED(t)    maxscale::QueryClassifier::target_is_last_used(t)

typedef std::map<uint32_t, uint32_t> ClientHandleMap;   /** External ID to internal ID */

typedef std::unordered_set<std::string> TableSet;
typedef std::map<uint64_t, uint8_t>     ResponseMap;

/** List of slave responses that arrived before the master */
typedef std::list<std::pair<mxs::RWBackend*, uint8_t>> SlaveResponseList;

/** Map of COM_STMT_EXECUTE targets by internal ID */
typedef std::unordered_map<uint32_t, mxs::RWBackend*> ExecMap;

/**
 * The client session of a RWSplit instance
 */
class RWSplitSession : public mxs::RouterSession
                     , private mxs::QueryClassifier::Handler
{
    RWSplitSession(const RWSplitSession&) = delete;
    RWSplitSession& operator=(const RWSplitSession&) = delete;

public:
    enum
    {
        TARGET_UNDEFINED    = maxscale::QueryClassifier::TARGET_UNDEFINED,
        TARGET_MASTER       = maxscale::QueryClassifier::TARGET_MASTER,
        TARGET_SLAVE        = maxscale::QueryClassifier::TARGET_SLAVE,
        TARGET_NAMED_SERVER = maxscale::QueryClassifier::TARGET_NAMED_SERVER,
        TARGET_ALL          = maxscale::QueryClassifier::TARGET_ALL,
        TARGET_RLAG_MAX     = maxscale::QueryClassifier::TARGET_RLAG_MAX,
        TARGET_LAST_USED    = maxscale::QueryClassifier::TARGET_LAST_USED,
    };

    enum otrx_state
    {
        OTRX_INACTIVE,  // No open transactions
        OTRX_STARTING,  // Transaction starting on slave
        OTRX_ACTIVE,    // Transaction open on a slave server
        OTRX_ROLLBACK   // Transaction being rolled back on the slave server
    };

    enum wait_gtid_state
    {
        NONE,
        WAITING_FOR_HEADER,
        RETRYING_ON_MASTER,
        UPDATING_PACKETS
    };

    virtual ~RWSplitSession()
    {
    }

    /**
     * Create a new router session
     *
     * @param instance Router instance
     * @param session  The session object
     *
     * @return New router session
     */
    static RWSplitSession* create(RWSplit* router, MXS_SESSION* session);

    /**
     * Called when a client session has been closed.
     */
    void close();

    /**
     * Called when a packet being is routed to the backend. The router should
     * forward the packet to the appropriate server(s).
     *
     * @param pPacket A client packet.
     */
    int32_t routeQuery(GWBUF* pPacket);

    /**
     * Called when a packet is routed to the client. The router should
     * forward the packet to the client using `MXS_SESSION_ROUTE_REPLY`.
     *
     * @param pPacket  A client packet.
     * @param pBackend The backend the packet is coming from.
     */
    void clientReply(GWBUF* pPacket, DCB* pBackend);

    /**
     *
     * @param pMessage  The error message.
     * @param pProblem  The DCB on which the error occurred.
     * @param action    The context.
     * @param pSuccess  On output, if false, the session will be terminated.
     */
    void handleError(GWBUF* pMessage,
                     DCB*   pProblem,
                     mxs_error_action_t action,
                     bool* pSuccess);

    mxs::QueryClassifier& qc()
    {
        return m_qc;
    }

private:
    RWSplitSession(RWSplit* instance, MXS_SESSION* session, mxs::SRWBackends backends);

    bool open_connections();
    void process_sescmd_response(mxs::RWBackend* backend, GWBUF** ppPacket);
    void compress_history(mxs::SSessionCommand& sescmd);

    void prune_to_position(uint64_t pos);
    bool route_session_write(GWBUF* querybuf, uint8_t command, uint32_t type);
    void continue_large_session_write(GWBUF* querybuf, uint32_t type);
    bool route_single_stmt(GWBUF* querybuf);
    bool route_stored_query();
    void close_stale_connections();

<<<<<<< HEAD
    int64_t         get_current_rank();
    mxs::RWBackend* get_hinted_backend(char* name);
    mxs::RWBackend* get_slave_backend(int max_rlag);
    mxs::RWBackend* get_master_backend();
    mxs::RWBackend* get_last_used_backend();
    mxs::RWBackend* get_target_backend(backend_type_t btype, char* name, int max_rlag);
=======
    mxs::SRWBackend get_hinted_backend(const char* name);
    mxs::SRWBackend get_slave_backend(int max_rlag);
    mxs::SRWBackend get_master_backend();
    mxs::SRWBackend get_last_used_backend();
    mxs::SRWBackend get_target_backend(backend_type_t btype, const char* name, int max_rlag);
>>>>>>> dd188962

    bool handle_target_is_all(route_target_t route_target,
                              GWBUF* querybuf,
                              int packet_type,
                              uint32_t qtype);
    mxs::RWBackend* handle_hinted_target(GWBUF* querybuf, route_target_t route_target);
    mxs::RWBackend* handle_slave_is_target(uint8_t cmd, uint32_t stmt_id);
    bool            handle_master_is_target(mxs::RWBackend** dest);
    bool            handle_got_target(GWBUF* querybuf, mxs::RWBackend* target, bool store);
    void            handle_connection_keepalive(mxs::RWBackend* target);
    bool            prepare_target(mxs::RWBackend* target, route_target_t route_target);
    bool            prepare_connection(mxs::RWBackend* target);
    bool            create_one_connection();
    void            retry_query(GWBUF* querybuf, int delay = 1);

    bool should_replace_master(mxs::RWBackend* target);
    void replace_master(mxs::RWBackend* target);
    bool should_migrate_trx(mxs::RWBackend* target);
    bool start_trx_migration(mxs::RWBackend* target, GWBUF* querybuf);
    void log_master_routing_failure(bool found,
                                    mxs::RWBackend* old_master,
                                    mxs::RWBackend* curr_master);

    GWBUF* handle_causal_read_reply(GWBUF* writebuf, mxs::RWBackend* backend);
    GWBUF* add_prefix_wait_gtid(SERVER* server, GWBUF* origin);
    void   correct_packet_sequence(GWBUF* buffer);
    GWBUF* discard_master_wait_gtid_result(GWBUF* buffer);

    int             get_max_replication_lag();
    mxs::RWBackend* get_backend_from_dcb(DCB* dcb);

    void handle_error_reply_client(DCB* backend_dcb, GWBUF* errmsg);
    bool handle_error_new_connection(DCB* backend_dcb, GWBUF* errmsg);
    void manage_transactions(mxs::RWBackend* backend, GWBUF* writebuf);

    void trx_replay_next_stmt();

    // Do we have at least one open slave connection
    bool have_connected_slaves() const;

    /**
     * Start the replaying of the latest transaction
     *
     * @return True if the session can continue. False if the session must be closed.
     */
    bool start_trx_replay();

    /**
     * See if the transaction could be done on a slave
     *
     * @param route_target Target where the query is routed
     *
     * @return True if the query can be attempted on a slave
     */
    bool should_try_trx_on_slave(route_target_t route_target) const;

    /**
     * Track optimistic transaction status
     *
     * Tracks the progress of the optimistic transaction and starts the rollback
     * procedure if the transaction turns out to be one that modifies data.
     *
     * @param buffer     Current query
     *
     * @return Whether the current statement should be stored for the duration of the query
     */
    bool track_optimistic_trx(GWBUF** buffer);

private:
    // QueryClassifier::Handler
    bool lock_to_master();
    bool is_locked_to_master() const;
    bool supports_hint(HINT_TYPE hint_type) const;

    inline bool can_retry_query() const
    {
        /** Individual queries can only be retried if we are not inside
         * a transaction. If a query in a transaction needs to be retried,
         * the whole transaction must be replayed before the retrying is done.
         *
         * @see handle_trx_replay
         */
        return m_config.delayed_retry
               && m_retry_duration < m_config.delayed_retry_timeout
               && !session_trx_is_active(m_client->session);
    }

    // Whether a transaction replay can remain active
    inline bool can_continue_trx_replay() const
    {
        return m_is_replay_active && m_retry_duration < m_config.delayed_retry_timeout;
    }

    inline bool can_recover_servers() const
    {
        return !m_config.disable_sescmd_history || m_recv_sescmd == 0;
    }

    inline bool can_continue_session() const
    {
        return std::any_of(m_raw_backends.begin(), m_raw_backends.end(), [](mxs::RWBackend* b) {
                               return b->in_use();
                           });
    }

    inline bool is_large_query(GWBUF* buf)
    {
        uint32_t buflen = gwbuf_length(buf);

        // The buffer should contain at most (2^24 - 1) + 4 bytes ...
        mxb_assert(buflen <= MYSQL_HEADER_LEN + GW_MYSQL_MAX_PACKET_LEN);
        // ... and the payload should be buflen - 4 bytes
        mxb_assert(MYSQL_GET_PAYLOAD_LEN(GWBUF_DATA(buf)) == buflen - MYSQL_HEADER_LEN);

        return buflen == MYSQL_HEADER_LEN + GW_MYSQL_MAX_PACKET_LEN;
    }

    inline bool can_route_queries() const
    {
        return m_expected_responses == 0
               || m_qc.load_data_state() == mxs::QueryClassifier::LOAD_DATA_ACTIVE
               || m_qc.large_query();
    }

    inline mxs::QueryClassifier::current_target_t get_current_target() const
    {
        mxs::QueryClassifier::current_target_t current_target;

        if (m_target_node == NULL)
        {
            current_target = mxs::QueryClassifier::CURRENT_TARGET_UNDEFINED;
        }
        else if (m_target_node == m_current_master)
        {
            current_target = mxs::QueryClassifier::CURRENT_TARGET_MASTER;
        }
        else
        {
            current_target = mxs::QueryClassifier::CURRENT_TARGET_SLAVE;
        }

        return current_target;
    }

    void update_trx_statistics()
    {
        if (session_trx_is_ending(m_client->session))
        {
            mxb::atomic::add(m_qc.is_trx_still_read_only() ?
                             &m_router->stats().n_ro_trx :
                             &m_router->stats().n_rw_trx,
                             1,
                             mxb::atomic::RELAXED);
        }
    }

    mxs::SRWBackends m_backends;                /**< Mem. management, not for use outside RWSplitSession */
    mxs::PRWBackends m_raw_backends;            /**< Backend pointers for use in interfaces . */
    mxs::RWBackend*  m_current_master;          /**< Current master server */
    mxs::RWBackend*  m_target_node;             /**< The currently locked target node */
    mxs::RWBackend*  m_prev_target;             /**< The previous target where a query was sent */
    Config           m_config;                  /**< Configuration for this session */
    int              m_last_keepalive_check;    /**< When the last ping was done */
    int              m_nbackends;               /**< Number of backend servers (obsolete) */
    DCB*             m_client;                  /**< The client DCB */
    uint64_t         m_sescmd_count;            /**< Number of executed session commands (starts from 1) */
    int              m_expected_responses;      /**< Number of expected responses to the current
                                                 * query */
    std::deque<mxs::Buffer> m_query_queue;      /**< Queued commands waiting to be executed */
    RWSplit*                m_router;           /**< The router instance */
    mxs::SessionCommandList m_sescmd_list;      /**< List of executed session commands */
    ResponseMap             m_sescmd_responses; /**< Response to each session command */
    SlaveResponseList       m_slave_responses;  /**< Slaves that replied before the master */
    uint64_t                m_sent_sescmd;      /**< ID of the last sent session command*/
    uint64_t                m_recv_sescmd;      /**< ID of the most recently completed session
                                                 * command */
    ExecMap m_exec_map;                         /**< Map of COM_STMT_EXECUTE statement IDs to
                                                 * Backends */
    std::string          m_gtid_pos;            /**< Gtid position for causal read */
    wait_gtid_state      m_wait_gtid;           /**< State of MASTER_GTID_WAIT reply */
    uint32_t             m_next_seq;            /**< Next packet's sequence number */
    mxs::QueryClassifier m_qc;                  /**< The query classifier. */
    uint64_t             m_retry_duration;      /**< Total time spent retrying queries */
    mxs::Buffer          m_current_query;       /**< Current query being executed */
    Trx                  m_trx;                 /**< Current transaction */
    bool                 m_is_replay_active;    /**< Whether we are actively replaying a
                                                 * transaction */
    bool        m_can_replay_trx;               /**< Whether the transaction can be replayed */
    Trx         m_replayed_trx;                 /**< The transaction we are replaying */
    mxs::Buffer m_interrupted_query;            /**< Query that was interrupted mid-transaction. */
    Trx         m_orig_trx;                     /**< The backup of the transaction we're replaying */
    mxs::Buffer m_orig_stmt;                    /**< The backup of the statement that was interrupted */

    otrx_state m_otrx_state = OTRX_INACTIVE;    /**< Optimistic trx state*/

    SrvStatMap& m_server_stats;     /**< The server stats local to this thread, cached in the session object.
                                     * This avoids the lookup involved in getting the worker-local value from
                                     * the worker's container.*/
};

/**
 * @brief Get the internal ID for the given binary prepared statement
 *
 * @param rses   Router client session
 * @param buffer Buffer containing a binary protocol statement other than COM_STMT_PREPARE
 *
 * @return The internal ID of the prepared statement that the buffer contents refer to
 */
uint32_t get_internal_ps_id(RWSplitSession* rses, GWBUF* buffer);

static inline const char* route_target_to_string(route_target_t target)
{
    if (TARGET_IS_MASTER(target))
    {
        return "TARGET_MASTER";
    }
    else if (TARGET_IS_SLAVE(target))
    {
        return "TARGET_SLAVE";
    }
    else if (TARGET_IS_NAMED_SERVER(target))
    {
        return "TARGET_NAMED_SERVER";
    }
    else if (TARGET_IS_ALL(target))
    {
        return "TARGET_ALL";
    }
    else if (TARGET_IS_RLAG_MAX(target))
    {
        return "TARGET_RLAG_MAX";
    }
    else if (TARGET_IS_LAST_USED(target))
    {
        return "TARGET_LAST_USED";
    }
    else
    {
        mxb_assert(!true);
        return "Unknown target value";
    }
}<|MERGE_RESOLUTION|>--- conflicted
+++ resolved
@@ -145,20 +145,12 @@
     bool route_stored_query();
     void close_stale_connections();
 
-<<<<<<< HEAD
     int64_t         get_current_rank();
-    mxs::RWBackend* get_hinted_backend(char* name);
+    mxs::RWBackend* get_hinted_backend(const char* name);
     mxs::RWBackend* get_slave_backend(int max_rlag);
     mxs::RWBackend* get_master_backend();
     mxs::RWBackend* get_last_used_backend();
-    mxs::RWBackend* get_target_backend(backend_type_t btype, char* name, int max_rlag);
-=======
-    mxs::SRWBackend get_hinted_backend(const char* name);
-    mxs::SRWBackend get_slave_backend(int max_rlag);
-    mxs::SRWBackend get_master_backend();
-    mxs::SRWBackend get_last_used_backend();
-    mxs::SRWBackend get_target_backend(backend_type_t btype, const char* name, int max_rlag);
->>>>>>> dd188962
+    mxs::RWBackend* get_target_backend(backend_type_t btype, const char* name, int max_rlag);
 
     bool handle_target_is_all(route_target_t route_target,
                               GWBUF* querybuf,
