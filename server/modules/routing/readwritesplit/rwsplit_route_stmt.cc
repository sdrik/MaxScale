/*
 * Copyright (c) 2016 MariaDB Corporation Ab
 *
 * Use of this software is governed by the Business Source License included
 * in the LICENSE.TXT file and at www.mariadb.com/bsl11.
 *
 * Change Date: 2022-01-01
 *
 * On the date above, in accordance with the Business Source License, use
 * of this software will be governed by version 2 or later of the General
 * Public License.
 */

#include "readwritesplit.hh"
#include "rwsplitsession.hh"

#include <stdint.h>
#include <stdlib.h>
#include <string.h>
#include <strings.h>

#include <maxbase/atomic.hh>
#include <maxscale/alloc.h>
#include <maxscale/clock.h>
#include <maxscale/modutil.hh>
#include <maxscale/modutil.hh>
#include <maxscale/router.hh>
#include <maxscale/server.hh>
#include <maxscale/session_command.hh>
#include <maxscale/utils.hh>

using namespace maxscale;

/**
 * The functions that support the routing of queries to back end
 * servers. All the functions in this module are internal to the read
 * write split router, and not intended to be called from anywhere else.
 */

void RWSplitSession::handle_connection_keepalive(RWBackend* target)
{
    mxb_assert(target);
    MXB_AT_DEBUG(int nserv = 0);
    /** Each heartbeat is 1/10th of a second */
    int64_t keepalive = m_config.connection_keepalive * 10;
    int64_t now = mxs_clock();

    if (now - m_last_keepalive_check > keepalive)
    {
        for (const auto& backend : m_raw_backends)
        {
            if (backend->in_use() && backend != target && !backend->is_waiting_result())
            {
                MXB_AT_DEBUG(nserv++);
                int64_t diff = now - backend->dcb()->last_read;

                if (diff > keepalive)
                {
                    MXS_INFO("Pinging %s, idle for %ld seconds",
                             backend->name(),
                             MXS_CLOCK_TO_SEC(diff));
                    modutil_ignorable_ping(backend->dcb());
                }
            }
        }
    }

    mxb_assert(nserv < m_nbackends);
}

bool RWSplitSession::prepare_target(RWBackend* target, route_target_t route_target)
{
    bool rval = true;

    // Check if we need to connect to the server in order to use it
    if (!target->in_use())
    {
        mxb_assert(target->can_connect() && can_recover_servers());
        mxb_assert(!TARGET_IS_MASTER(route_target) || m_config.master_reconnection);
        rval = target->connect(m_client->session, &m_sescmd_list);
        MXS_INFO("Connected to '%s'", target->name());

        if (rval && target->is_waiting_result())
        {
            mxb_assert_message(!m_sescmd_list.empty() && target->has_session_commands(),
                               "Session command list must not be empty and target "
                               "should have unfinished session commands.");
            m_expected_responses++;
        }
    }

    return rval;
}

void RWSplitSession::retry_query(GWBUF* querybuf, int delay)
{
    mxb_assert(querybuf);
    // Try to route the query again later
    MXS_SESSION* session = m_client->session;

    /**
     * Used to distinct retried queries from new ones while we're doing transaction replay.
     * Not the cleanest way to do things but this will have to do for 2.3.
     *
     * TODO: Figure out a way to "cork" the client DCB as that would remove the need for this and be
     * architecturally more clear.
     */
    gwbuf_set_type(querybuf, GWBUF_TYPE_REPLAYED);

    session_delay_routing(session, router_as_downstream(session), querybuf, delay);
    ++m_retry_duration;
}

namespace
{

void replace_binary_ps_id(GWBUF* buffer, uint32_t id)
{
    uint8_t* ptr = GWBUF_DATA(buffer) + MYSQL_PS_ID_OFFSET;
    gw_mysql_set_byte4(ptr, id);
}

uint32_t extract_binary_ps_id(GWBUF* buffer)
{
    uint8_t* ptr = GWBUF_DATA(buffer) + MYSQL_PS_ID_OFFSET;
    return gw_mysql_get_byte4(ptr);
}
}

bool RWSplitSession::have_connected_slaves() const
{
    for (const auto& b : m_raw_backends)
    {
        if (b->is_slave() && b->in_use())
        {
            return true;
        }
    }

    return false;
}

bool RWSplitSession::should_try_trx_on_slave(route_target_t route_target) const
{
    return m_config.optimistic_trx          // Optimistic transactions are enabled
           && !is_locked_to_master()        // Not locked to master
           && !m_is_replay_active           // Not replaying a transaction
           && m_otrx_state == OTRX_INACTIVE // Not yet in optimistic mode
           && TARGET_IS_MASTER(route_target)// The target type is master
           && have_connected_slaves();      // At least one connected slave
}

bool RWSplitSession::track_optimistic_trx(GWBUF** buffer)
{
    bool store_stmt = true;

    if (session_trx_is_ending(m_client->session))
    {
        m_otrx_state = OTRX_INACTIVE;
    }
    else if (!m_qc.is_trx_still_read_only())
    {
        // Not a plain SELECT, roll it back on the slave and start it on the master
        MXS_INFO("Rolling back current optimistic transaction");

        // Note: This clone is here because routeQuery will always free the buffer
        m_current_query.reset(gwbuf_clone(*buffer));

        /**
         * Store the actual statement we were attempting to execute and
         * replace it with a ROLLBACK. The storing of the statement is
         * done here to avoid storage of the ROLLBACK.
         */
        *buffer = modutil_create_query("ROLLBACK");
        store_stmt = false;
        m_otrx_state = OTRX_ROLLBACK;
    }

    return store_stmt;
}

/**
 * Routing function. Find out query type, backend type, and target DCB(s).
 * Then route query to found target(s).
 * @param querybuf  GWBUF including the query
 *
 * @return true if routing succeed or if it failed due to unsupported query.
 * false if backend failure was encountered.
 */
bool RWSplitSession::route_single_stmt(GWBUF* querybuf)
{
    mxb_assert_message(m_otrx_state != OTRX_ROLLBACK,
                       "OTRX_ROLLBACK should never happen when routing queries");
    bool succp = false;
    const QueryClassifier::RouteInfo& info = m_qc.current_route_info();
    uint32_t stmt_id = info.stmt_id();
    uint8_t command = info.command();
    uint32_t qtype = info.type_mask();
    route_target_t route_target = info.target();

    RWBackend* target = nullptr;

    if (TARGET_IS_ALL(route_target))
    {
        succp = handle_target_is_all(route_target, querybuf, command, qtype);
    }
    else
    {
        update_trx_statistics();

        if (m_qc.is_trx_starting()                          // A transaction is starting
            && !session_trx_is_read_only(m_client->session) // Not explicitly read-only
            && should_try_trx_on_slave(route_target))       // Qualifies for speculative routing
        {
            // Speculatively start routing the transaction to a slave
            m_otrx_state = OTRX_STARTING;
            route_target = TARGET_SLAVE;
        }
        else if (m_otrx_state == OTRX_STARTING)
        {
            // Transaction was started, begin active tracking of its progress
            m_otrx_state = OTRX_ACTIVE;
        }

        // If delayed query retry is enabled, we need to store the current statement
        bool store_stmt = m_config.delayed_retry;

        if (m_qc.large_query())
        {
            /** We're processing a large query that's split across multiple packets.
             * Route it to the same backend where we routed the previous packet. */
            mxb_assert(m_prev_target);
            target = m_prev_target;
            succp = true;
        }
        else if (m_otrx_state == OTRX_ACTIVE)
        {
            /** We are speculatively executing a transaction to the slave, keep
             * routing queries to the same server. If the query modifies data,
             * a rollback is initiated on the slave server. */
            store_stmt = track_optimistic_trx(&querybuf);
            target = m_prev_target;
            succp = true;
        }
        else if (TARGET_IS_NAMED_SERVER(route_target) || TARGET_IS_RLAG_MAX(route_target))
        {
            if ((target = handle_hinted_target(querybuf, route_target)))
            {
                succp = true;
            }
        }
        else if (TARGET_IS_LAST_USED(route_target))
        {
            if ((target = get_last_used_backend()))
            {
                succp = true;
            }
        }
        else if (TARGET_IS_SLAVE(route_target))
        {
            if ((target = handle_slave_is_target(command, stmt_id)))
            {
                succp = true;

                bool is_sql = command == MXS_COM_QUERY || command == MXS_COM_STMT_EXECUTE;
                if (is_sql)
                {
                    target->select_started();

                    target->response_stat().query_started();

                    if (m_config.retry_failed_reads)
                    {
                        store_stmt = true;
                    }
                }
            }
        }
        else if (TARGET_IS_MASTER(route_target))
        {
            succp = handle_master_is_target(&target);

            if (!succp && should_migrate_trx(target))
            {
                MXS_INFO("Starting transaction migration from '%s' to '%s'",
                         m_current_master->name(),
                         target->name());

                /**
                 * Stash the current query so that the transaction replay treats
                 * it as if the query was interrupted.
                 */
                m_current_query.copy_from(querybuf);

                /**
                 * After the transaction replay has been started, the rest of
                 * the query processing needs to be skipped. This is done to avoid
                 * the error logging done when no valid target is found for a query
                 * as well as to prevent retrying of queries in the wrong order.
                 */
                return start_trx_replay();
            }
        }

        if (succp && target)
        {
            // We have a valid target, reset retry duration
            m_retry_duration = 0;

            if (!prepare_target(target, route_target))
            {
                // The connection to target was down and we failed to reconnect
                succp = false;
            }
            else if (target->has_session_commands())
            {
                // We need to wait until the session commands are executed
                m_query_queue = gwbuf_append(m_query_queue, gwbuf_clone(querybuf));
                MXS_INFO("Queuing query until '%s' completes session command", target->name());
            }
            else
            {
                // Target server was found and is in the correct state
                succp = handle_got_target(querybuf, target, store_stmt);

                if (succp && command == MXS_COM_STMT_EXECUTE && !is_locked_to_master())
                {
                    /** Track the targets of the COM_STMT_EXECUTE statements. This
                     * information is used to route all COM_STMT_FETCH commands
                     * to the same server where the COM_STMT_EXECUTE was done. */
                    m_exec_map[stmt_id] = target;
                    MXS_INFO("COM_STMT_EXECUTE on %s: %s", target->name(), target->uri());
                }
            }
        }
        else if (can_retry_query() || can_continue_trx_replay())
        {
            retry_query(gwbuf_clone(querybuf));
            succp = true;
            MXS_INFO("Delaying routing: %s", extract_sql(querybuf).c_str());
        }
        else
        {
            MXS_ERROR("Could not find valid server for target type %s, closing "
                      "connection.",
                      STRTARGET(route_target));
        }
    }

    if (succp && target && m_config.connection_keepalive && !TARGET_IS_ALL(route_target))
    {
        handle_connection_keepalive(target);
    }

    return succp;
}

/**
 * Compress session command history
 *
 * This function removes data duplication by sharing buffers between session
 * commands that have identical data. Only one copy of the actual data is stored
 * for each unique session command.
 *
 * @param sescmd Executed session command
 */
void RWSplitSession::compress_history(mxs::SSessionCommand& sescmd)
{
    auto eq = [&](mxs::SSessionCommand& scmd) {
            return scmd->eq(*sescmd);
        };

    auto first = std::find_if(m_sescmd_list.begin(), m_sescmd_list.end(), eq);

    if (first != m_sescmd_list.end())
    {
        // Duplicate command, use a reference of the old command instead of duplicating it
        sescmd->mark_as_duplicate(**first);
    }
}

void RWSplitSession::continue_large_session_write(GWBUF* querybuf, uint32_t type)
{
    for (auto it = m_raw_backends.begin(); it != m_raw_backends.end(); it++)
    {
        RWBackend* backend = *it;

        if (backend->in_use())
        {
            backend->continue_session_command(gwbuf_clone(querybuf));
        }
    }
}

/**
 * Execute in backends used by current router session.
 * Save session variable commands to router session property
 * struct. Thus, they can be replayed in backends which are
 * started and joined later.
 *
 * Suppress redundant OK packets sent by backends.
 *
 * The first OK packet is replied to the client.
 *
 * @param querybuf      GWBUF including the query to be routed
 * @param inst          Router instance
 * @param packet_type       Type of MySQL packet
 * @param qtype         Query type from query_classifier
 *
 * @return True if at least one backend is used and routing succeed to all
 * backends being used, otherwise false.
 *
 */
bool RWSplitSession::route_session_write(GWBUF* querybuf, uint8_t command, uint32_t type)
{
    if (mxs_mysql_is_ps_command(m_qc.current_route_info().command()))
    {
        if (command == MXS_COM_STMT_CLOSE)
        {
            // Remove the command from the PS mapping
            m_qc.ps_erase(querybuf);
            m_exec_map.erase(m_qc.current_route_info().stmt_id());
        }

        /**
         * Replace the ID with our internal one, the backends will replace it with their own ID
         * when the packet is being written. We use the internal ID when we store the command
         * to remove the need for extra conversions from external to internal form when the command
         * is being replayed on a server.
         */
        replace_binary_ps_id(querybuf, m_qc.current_route_info().stmt_id());
    }

    /** The SessionCommand takes ownership of the buffer */
    uint64_t id = m_sescmd_count++;
    mxs::SSessionCommand sescmd(new mxs::SessionCommand(querybuf, id));
    bool expecting_response = mxs_mysql_command_will_respond(command);
    int nsucc = 0;
    uint64_t lowest_pos = id;

    if (expecting_response)
    {
        gwbuf_set_type(querybuf, GWBUF_TYPE_COLLECT_RESULT);
    }

    if (qc_query_is_type(type, QUERY_TYPE_PREPARE_NAMED_STMT)
        || qc_query_is_type(type, QUERY_TYPE_PREPARE_STMT))
    {
        m_qc.ps_store(querybuf, id);
    }
    else if (qc_query_is_type(type, QUERY_TYPE_DEALLOC_PREPARE))
    {
        mxb_assert(!mxs_mysql_is_ps_command(m_qc.current_route_info().command()));
        m_qc.ps_erase(querybuf);
    }

    MXS_INFO("Session write, routing to all servers.");
    bool attempted_write = false;

    for (auto it = m_raw_backends.begin(); it != m_raw_backends.end(); it++)
    {
        RWBackend* backend = *it;

        if (backend->in_use())
        {
            attempted_write = true;
            backend->append_session_command(sescmd);

            uint64_t current_pos = backend->next_session_command()->get_position();

            if (current_pos < lowest_pos)
            {
                lowest_pos = current_pos;
            }

            if (backend->execute_session_command())
            {
                nsucc += 1;
                mxb::atomic::add(&backend->server()->stats.packets, 1, mxb::atomic::RELAXED);
                m_server_stats[backend->server()].total++;
                m_server_stats[backend->server()].read++;

                if (expecting_response)
                {
                    m_expected_responses++;
                }

                MXS_INFO("Route query to %s: %s \t%s",
                         backend->is_master() ? "master" : "slave",
                         backend->name(),
                         backend->uri());
            }
            else
            {
                MXS_ERROR("Failed to execute session command in %s (%s)",
                          backend->name(),
                          backend->uri());
            }
        }
    }

    if (m_config.max_sescmd_history > 0 && m_sescmd_list.size() >= m_config.max_sescmd_history)
    {
        static bool warn_history_exceeded = true;
        if (warn_history_exceeded)
        {
            MXS_WARNING("Router session exceeded session command history limit. "
                        "Server reconnection is disabled and only servers with "
                        "consistent session state are used for the duration of"
                        "the session. To disable this warning and the session "
                        "command history, add `disable_sescmd_history=true` to "
                        "service '%s'. To increase the limit (currently %lu), add "
                        "`max_sescmd_history` to the same service and increase the value.",
                        m_router->service()->name,
                        m_config.max_sescmd_history);
            warn_history_exceeded = false;
        }

        m_config.disable_sescmd_history = true;
        m_config.max_sescmd_history = 0;
        m_sescmd_list.clear();
    }

    if (m_config.disable_sescmd_history)
    {
        /** Prune stored responses */
        ResponseMap::iterator it = m_sescmd_responses.lower_bound(lowest_pos);

        if (it != m_sescmd_responses.end())
        {
            m_sescmd_responses.erase(m_sescmd_responses.begin(), it);
        }
        else
        {
            // All responses processed
            m_sescmd_responses.clear();
        }
    }
    else
    {
        compress_history(sescmd);
        m_sescmd_list.push_back(sescmd);
    }

    if (nsucc)
    {
        m_sent_sescmd = id;

        if (!expecting_response)
        {
            /** The command doesn't generate a response so we increment the
             * completed session command count */
            m_recv_sescmd++;
        }
    }
    else
    {
        MXS_ERROR("Could not route session command: %s", attempted_write ? "Write to all backends failed" :
                  "All connections have failed");
    }

    return nsucc;
}

/**
 * Check if replication lag is below acceptable levels
 */
static inline bool rpl_lag_is_ok(RWBackend* backend, int max_rlag)
{
    return max_rlag == SERVER::RLAG_UNDEFINED || backend->server()->rlag <= max_rlag;
}

RWBackend* RWSplitSession::get_hinted_backend(char* name)
{
    RWBackend* rval = nullptr;

    for (auto it = m_raw_backends.begin(); it != m_raw_backends.end(); it++)
    {
        auto& backend = *it;

        /** The server must be a valid slave, relay server, or master */
        if ((backend->in_use() || (can_recover_servers() && backend->can_connect()))
            && strcasecmp(name, backend->name()) == 0)
        {
            rval = backend;
            break;
        }
    }

    return rval;
}

<<<<<<< HEAD
RWBackend* RWSplitSession::get_slave_backend(int max_rlag)
=======
/**
 * Change server replication lag state and log warning when state changes.
 *
 * @param backend Affected server
 * @param new_state New replication lag state
 * @param max_rlag Maximum allowed lag. Used for the log message.
 */
static void change_rlag_state(SRWBackend& backend, RLAG_STATE new_state, int max_rlag)
{
    mxb_assert(new_state == RLAG_BELOW_LIMIT || new_state == RLAG_ABOVE_LIMIT);
    namespace atom = maxbase::atomic;
    auto srv = backend->server();
    auto old_state = atom::load(&srv->rlag_state, atom::RELAXED);
    if (new_state != old_state)
    {
        atom::store(&srv->rlag_state, new_state, atom::RELAXED);
        // State has just changed, log warning. Don't log catchup if old state was RLAG_NONE.
        if (new_state == RLAG_ABOVE_LIMIT)
        {
            MXS_WARNING("Replication lag of '%s' is %is, which is above the configured limit %is. "
                        "'%s' is excluded from query routing.",
                        srv->name, srv->rlag, max_rlag, srv->name);
        }
        else if (old_state == RLAG_ABOVE_LIMIT)
        {
            MXS_WARNING("Replication lag of '%s' is %is, which is below the allowed limit %is. "
                        "'%s' is returned to query routing.",
                        srv->name, srv->rlag, max_rlag, srv->name);
        }
    }
}

SRWBackend RWSplitSession::get_slave_backend(int max_rlag)
>>>>>>> 7f978f27
{
    // create a list of useable backends (includes masters, function name is a bit off),
    // then feed that list to compare.
    PRWBackends candidates;
    auto counts = get_slave_counts(m_raw_backends, m_current_master);

    for (auto& backend : m_raw_backends)
    {
        bool can_take_slave_into_use = backend->is_slave()
            && !backend->in_use()
            && can_recover_servers()
            && backend->can_connect()
            && counts.second < m_router->max_slave_count();

        bool master_or_slave = backend->is_master() || backend->is_slave();
        bool is_usable = backend->in_use() || can_take_slave_into_use;
        bool rlag_ok = rpl_lag_is_ok(backend, max_rlag);

        if (master_or_slave && is_usable)
        {
<<<<<<< HEAD
            candidates.push_back(backend);
=======
            if (rlag_ok)
            {
                candidates.push_back(&backend);
                if (max_rlag > 0)
                {
                    // Replication lag discrimination is on and the server passed.
                    change_rlag_state(backend, RLAG_BELOW_LIMIT, max_rlag);
                }
            }
            else
            {
                // The server is otherwise usable except it's lagging too much.
                change_rlag_state(backend, RLAG_ABOVE_LIMIT, max_rlag);
            }
>>>>>>> 7f978f27
        }
    }

    PRWBackends::const_iterator rval = find_best_backend(candidates,
                                                         m_config.backend_select_fct,
                                                         m_config.master_accept_reads);

    return (rval == candidates.end()) ? nullptr : *rval;
}

RWBackend* RWSplitSession::get_master_backend()
{
    RWBackend* rval = nullptr;
    /** get root master from available servers */
    RWBackend* master = get_root_master(m_raw_backends);

    if (master)
    {
        if (master->in_use() || (m_config.master_reconnection && master->can_connect()))
        {
            if (master->is_master())
            {
                rval = master;
            }
            else
            {
                MXS_ERROR("Server '%s' does not have the master state and "
                          "can't be chosen as the master.",
                          master->name());
            }
        }
        else
        {
            MXS_ERROR("Server '%s' is not in use and can't be chosen as the master.",
                      master->name());
        }
    }

    return rval;
}

RWBackend* RWSplitSession::get_last_used_backend()
{
    return m_prev_target ? m_prev_target : get_master_backend();
}

/**
 * Provide the router with a reference to a suitable backend
 *
 * @param rses     Pointer to router client session
 * @param btype    Backend type
 * @param name     Name of the backend which is primarily searched. May be NULL.
 * @param max_rlag Maximum replication lag
 * @param target   The target backend
 *
 * @return True if a backend was found
 */
RWBackend* RWSplitSession::get_target_backend(backend_type_t btype,
                                              char* name,
                                              int   max_rlag)
{
    /** Check whether using target_node as target SLAVE */
    if (m_target_node && session_trx_is_read_only(m_client->session))
    {
        return m_target_node;
    }

    RWBackend* rval = nullptr;

    if (name)   /*< Choose backend by name from a hint */
    {
        mxb_assert(btype != BE_MASTER);
        btype = BE_SLAVE;
        rval = get_hinted_backend(name);
    }

    else if (btype == BE_SLAVE)
    {
        rval = get_slave_backend(max_rlag);
    }
    else if (btype == BE_MASTER)
    {
        rval = get_master_backend();
    }

    return rval;
}

/**
 * @brief Get the maximum replication lag for this router
 *
 * @param   rses    Router client session
 * @return  Replication lag from configuration or very large number
 */
int RWSplitSession::get_max_replication_lag()
{
    int conf_max_rlag;

    /** if there is no configured value, then longest possible int is used */
    if (m_config.max_slave_replication_lag > 0)
    {
        conf_max_rlag = m_config.max_slave_replication_lag;
    }
    else
    {
        conf_max_rlag = ~(1 << 31);
    }

    return conf_max_rlag;
}

/**
 * @brief Handle hinted target query
 *
 * One of the possible types of handling required when a request is routed
 *
 *  @param ses          Router session
 *  @param querybuf     Buffer containing query to be routed
 *  @param route_target Target for the query
 *  @param target_dcb   DCB for the target server
 *
 *  @return bool - true if succeeded, false otherwise
 */
RWBackend* RWSplitSession::handle_hinted_target(GWBUF* querybuf, route_target_t route_target)
{
    char* named_server = NULL;
    int rlag_max = SERVER::RLAG_UNDEFINED;

    HINT* hint = querybuf->hint;

    while (hint != NULL)
    {
        if (hint->type == HINT_ROUTE_TO_NAMED_SERVER)
        {
            /**
             * Set the name of searched
             * backend server.
             */
            named_server = (char*)hint->data;
            MXS_INFO("Hint: route to server '%s'", named_server);
        }
        else if (hint->type == HINT_PARAMETER
                 && (strncasecmp((char*)hint->data,
                                 "max_slave_replication_lag",
                                 strlen("max_slave_replication_lag")) == 0))
        {
            int val = (int)strtol((char*)hint->value, (char**)NULL, 10);

            if (val != 0 || errno == 0)
            {
                /** Set max. acceptable replication lag value for backend srv */
                rlag_max = val;
                MXS_INFO("Hint: max_slave_replication_lag=%d", rlag_max);
            }
        }
        hint = hint->next;
    }   /*< while */

    if (rlag_max == SERVER::RLAG_UNDEFINED)     /*< no rlag max hint, use config */
    {
        rlag_max = get_max_replication_lag();
    }

    /** target may be master or slave */
    backend_type_t btype = route_target & TARGET_SLAVE ? BE_SLAVE : BE_MASTER;

    /**
     * Search backend server by name or replication lag.
     * If it fails, then try to find valid slave or master.
     */
    RWBackend* target = get_target_backend(btype, named_server, rlag_max);

    if (!target)
    {
        if (TARGET_IS_NAMED_SERVER(route_target))
        {
            MXS_INFO("Was supposed to route to named server "
                     "%s but couldn't find the server in a "
                     "suitable state.",
                     named_server);
        }
        else if (TARGET_IS_RLAG_MAX(route_target))
        {
            MXS_INFO("Was supposed to route to server with "
                     "replication lag at most %d but couldn't "
                     "find such a slave.",
                     rlag_max);
        }
    }

    return target;
}

/**
 * Handle slave target type
 *
 * @param cmd     Command being executed
 * @param stmt_id Prepared statement ID
 *
 * @return The target backend if one was found
 */
RWBackend* RWSplitSession::handle_slave_is_target(uint8_t cmd, uint32_t stmt_id)
{
    int rlag_max = get_max_replication_lag();
    RWBackend* target = nullptr;

    if (cmd == MXS_COM_STMT_FETCH)
    {
        /** The COM_STMT_FETCH must be executed on the same server as the
         * COM_STMT_EXECUTE was executed on */
        ExecMap::iterator it = m_exec_map.find(stmt_id);

        if (it != m_exec_map.end())
        {
            if (it->second->in_use())
            {
                target = it->second;
                MXS_INFO("COM_STMT_FETCH on %s", target->name());
            }
            else
            {
                MXS_ERROR("Old COM_STMT_EXECUTE target %s not in use, cannot "
                          "proceed with COM_STMT_FETCH",
                          it->second->name());
            }
        }
        else
        {
            MXS_WARNING("Unknown statement ID %u used in COM_STMT_FETCH", stmt_id);
        }
    }
    else
    {
        target = get_target_backend(BE_SLAVE, NULL, rlag_max);
    }

    if (target)
    {
        mxb::atomic::add(&m_router->stats().n_slave, 1, mxb::atomic::RELAXED);
        m_server_stats[target->server()].read++;
        mxb_assert(target->in_use() || target->can_connect());
    }
    else
    {
        MXS_INFO("Was supposed to route to slave but finding suitable one failed.");
    }

    return target;
}

/**
 * @brief Log master write failure
 */
void RWSplitSession::log_master_routing_failure(bool found,
                                                RWBackend* old_master,
                                                RWBackend* curr_master)
{
    /** Both backends should either be empty, not connected or the DCB should
     * be a backend (the last check is slightly redundant). */
    mxb_assert(!old_master || !old_master->in_use()
               || old_master->dcb()->role == DCB::Role::BACKEND);
    mxb_assert(!curr_master || !curr_master->in_use()
               || curr_master->dcb()->role == DCB::Role::BACKEND);
    char errmsg[SERVER::MAX_ADDRESS_LEN * 2 + 100];      // Extra space for error message

    if (m_config.delayed_retry && m_retry_duration >= m_config.delayed_retry_timeout)
    {
        sprintf(errmsg, "'delayed_retry_timeout' exceeded before a master could be found");
    }
    else if (!found)
    {
        sprintf(errmsg, "Could not find a valid master connection");
    }
    else if (old_master && curr_master && old_master->in_use())
    {
        /** We found a master but it's not the same connection */
        mxb_assert(old_master != curr_master);
        sprintf(errmsg,
                "Master server changed from '%s' to '%s'",
                old_master->name(),
                curr_master->name());
    }
    else if (old_master && old_master->in_use())
    {
        // TODO: Figure out if this is an impossible situation
        mxb_assert(!curr_master);
        /** We have an original master connection but we couldn't find it */
        sprintf(errmsg,
                "The connection to master server '%s' is not available",
                old_master->name());
    }
    else
    {
        /** We never had a master connection, the session must be in read-only mode */
        if (m_config.master_failure_mode != RW_FAIL_INSTANTLY)
        {
            sprintf(errmsg,
                    "Session is in read-only mode because it was created "
                    "when no master was available");
        }
        else
        {
            mxb_assert(old_master && !old_master->in_use());
            sprintf(errmsg,
                    "Was supposed to route to master but the master connection is %s",
                    old_master->is_closed() ? "closed" : "not in a suitable state");
            mxb_assert(old_master->is_closed());
        }
    }

    MXS_WARNING("[%s] Write query received from %s@%s. %s. Closing client connection.",
                m_router->service()->name,
                m_client->user,
                m_client->remote,
                errmsg);
}

bool RWSplitSession::should_replace_master(RWBackend* target)
{
    return m_config.master_reconnection
           &&   // We have a target server and it's not the current master
           target && target != m_current_master
           &&   // We are not inside a transaction (also checks for autocommit=1)
           (!session_trx_is_active(m_client->session) || m_is_replay_active)
           &&   // We are not locked to the old master
           !is_locked_to_master();
}

void RWSplitSession::replace_master(RWBackend* target)
{
    m_current_master = target;

    m_qc.master_replaced();
}

bool RWSplitSession::should_migrate_trx(RWBackend* target)
{
    return m_config.transaction_replay
           &&   // We have a target server and it's not the current master
           target && target != m_current_master
           &&   // Transaction replay is not active (replay is only attempted once)
           !m_is_replay_active
           &&   // We have an open transaction
           session_trx_is_active(m_client->session)
           &&   // The transaction can be replayed
           m_can_replay_trx;
}

/**
 * @brief Handle master is the target
 *
 * One of the possible types of handling required when a request is routed
 *
 *  @param inst         Router instance
 *  @param ses          Router session
 *  @param target_dcb   DCB for the target server
 *
 *  @return bool - true if succeeded, false otherwise
 */
bool RWSplitSession::handle_master_is_target(RWBackend** dest)
{
    RWBackend* target = get_target_backend(BE_MASTER, NULL, SERVER::RLAG_UNDEFINED);
    bool succp = true;

    if (should_replace_master(target))
    {
        MXS_INFO("Replacing old master '%s' with new master '%s'",
                 m_current_master ?
                 m_current_master->name() : "<no previous master>",
                 target->name());
        replace_master(target);
    }

    if (target && target == m_current_master)
    {
        mxb::atomic::add(&m_router->stats().n_master, 1, mxb::atomic::RELAXED);
        m_server_stats[target->server()].write++;
    }
    else
    {
        succp = false;
        /** The original master is not available, we can't route the write */
        if (m_config.master_failure_mode == RW_ERROR_ON_WRITE)
        {
            succp = send_readonly_error(m_client);

            if (m_current_master && m_current_master->in_use())
            {
                m_current_master->close();
            }
        }
        else if (!m_config.delayed_retry
                 || m_retry_duration >= m_config.delayed_retry_timeout)
        {
            // Cannot retry the query, log a message that routing has failed
            log_master_routing_failure(succp, m_current_master, target);
        }
    }

    if (!m_config.strict_multi_stmt && !m_config.strict_sp_calls
        && m_target_node == m_current_master)
    {
        /** Reset the forced node as we're in relaxed multi-statement mode */
        m_target_node = nullptr;
    }

    *dest = target;
    return succp;
}

/*
 * Add a wait gitd query in front of user's query to achive causal read;
 *
 * @param inst   RWSplit
 * @param rses   RWSplitSession
 * @param server SERVER
 * @param origin origin send buffer
 * @return       A new buffer contains wait statement and origin query
 */
GWBUF* RWSplitSession::add_prefix_wait_gtid(SERVER* server, GWBUF* origin)
{

    /**
     * Pack wait function and client query into a multistatments will save a round trip latency,
     * and prevent the client query being executed on timeout.
     * For example:
     * SET @maxscale_secret_variable=(SELECT CASE WHEN MASTER_GTID_WAIT('232-1-1', 10) = 0
     * THEN 1 ELSE (SELECT 1 FROM INFORMATION_SCHEMA.ENGINES) END); SELECT * FROM `city`;
     * when MASTER_GTID_WAIT('232-1-1', 0.05) == 1 (timeout), it will return
     * an error, and SELECT * FROM `city` will not be executed, then we can retry
     * on master;
     **/

    GWBUF* rval = origin;
    const char* wait_func = (server->type() == SERVER::Type::MARIADB) ? MARIADB_WAIT_GTID_FUNC :
        MYSQL_WAIT_GTID_FUNC;
    const char* gtid_wait_timeout = m_config.causal_reads_timeout.c_str();
    const char* gtid_position = m_gtid_pos.c_str();

    /* Create a new buffer to store prefix sql */
    size_t prefix_len = strlen(gtid_wait_stmt) + strlen(gtid_position)
        + strlen(gtid_wait_timeout) + strlen(wait_func);

    // Only do the replacement if it fits into one packet
    if (gwbuf_length(origin) + prefix_len < GW_MYSQL_MAX_PACKET_LEN + MYSQL_HEADER_LEN)
    {
        char prefix_sql[prefix_len];
        snprintf(prefix_sql, prefix_len, gtid_wait_stmt, wait_func, gtid_position, gtid_wait_timeout);
        GWBUF* prefix_buff = modutil_create_query(prefix_sql);

        // Copy the original query in case it fails on the slave
        m_current_query.copy_from(origin);

        /* Trim origin to sql, Append origin buffer to the prefix buffer */
        uint8_t header[MYSQL_HEADER_LEN];
        gwbuf_copy_data(origin, 0, MYSQL_HEADER_LEN, header);
        /* Command length = 1 */
        size_t origin_sql_len = MYSQL_GET_PAYLOAD_LEN(header) - 1;
        /* Trim mysql header and command */
        origin = gwbuf_consume(origin, MYSQL_HEADER_LEN + 1);
        rval = gwbuf_append(prefix_buff, origin);

        /* Modify totol length: Prefix sql len + origin sql len + command len */
        size_t new_payload_len = strlen(prefix_sql) + origin_sql_len + 1;
        gw_mysql_set_byte3(GWBUF_DATA(rval), new_payload_len);
    }

    return rval;
}

/**
 * @brief Handle writing to a target server
 *
 *  @return True on success
 */
bool RWSplitSession::handle_got_target(GWBUF* querybuf, RWBackend* target, bool store)
{
    mxb_assert(target->in_use());
    /**
     * If the transaction is READ ONLY set forced_node to this backend.
     * This SLAVE backend will be used until the COMMIT is seen.
     */
    if (!m_target_node && session_trx_is_read_only(m_client->session))
    {
        m_target_node = target;
    }

    MXS_INFO("Route query to %s: %s \t%s <",
             target->is_master() ? "master" : "slave",
             target->name(),
             target->uri());

    /** The session command cursor must not be active */
    mxb_assert(!target->has_session_commands());

    mxs::Backend::response_type response = mxs::Backend::NO_RESPONSE;
    uint8_t cmd = mxs_mysql_get_command(querybuf);
    GWBUF* send_buf = gwbuf_clone(querybuf);

    if (m_config.causal_reads && cmd == COM_QUERY && !m_gtid_pos.empty()
        && target->is_slave())
    {
        // Perform the causal read only when the query is routed to a slave
        send_buf = add_prefix_wait_gtid(target->server(), send_buf);
        m_wait_gtid = WAITING_FOR_HEADER;

        // The storage for causal reads is done inside add_prefix_wait_gtid
        store = false;
    }

    if (m_qc.load_data_state() != QueryClassifier::LOAD_DATA_ACTIVE
        && !m_qc.large_query() && mxs_mysql_command_will_respond(cmd))
    {
        response = mxs::Backend::EXPECT_RESPONSE;
    }

    bool large_query = is_large_query(querybuf);

    /**
     * We should not be routing a query to a server that is busy processing a result.
     *
     * TODO: This effectively disables pipelining of queries, very bad for batch insert performance. Replace
     *       with proper, per server tracking of which responses need to be sent to the client. This would
     *       also solve MXS-2009 by speeding up session commands.
     */
    mxb_assert(target->get_reply_state() == REPLY_STATE_DONE || m_qc.large_query());

    uint32_t orig_id = 0;

    if (!is_locked_to_master() && mxs_mysql_is_ps_command(cmd) && !m_qc.large_query())
    {
        // Store the original ID in case routing fails
        orig_id = extract_binary_ps_id(querybuf);
        // Replace the ID with our internal one, the backends will replace it with their own ID
        replace_binary_ps_id(querybuf, m_qc.current_route_info().stmt_id());
    }

    /**
     * If we are starting a new query, we use RWBackend::write, otherwise we use
     * RWBackend::continue_write to continue an ongoing query. RWBackend::write
     * will do the replacement of PS IDs which must not be done if we are
     * continuing an ongoing query.
     */
    bool success = !m_qc.large_query() ?
        target->write(send_buf, response) :
        target->continue_write(send_buf);

    if (success)
    {
        if (store)
        {
            m_current_query.copy_from(querybuf);
        }

        mxb::atomic::add(&m_router->stats().n_queries, 1, mxb::atomic::RELAXED);
        mxb::atomic::add(&target->server()->stats.packets, 1, mxb::atomic::RELAXED);
        m_server_stats[target->server()].total++;

        if (!m_qc.large_query() && response == mxs::Backend::EXPECT_RESPONSE)
        {
            /** The server will reply to this command */
            m_expected_responses++;

            if (m_qc.load_data_state() == QueryClassifier::LOAD_DATA_END)
            {
                /** The final packet in a LOAD DATA LOCAL INFILE is an empty packet
                 * to which the server responds with an OK or an ERR packet */
                mxb_assert(gwbuf_length(querybuf) == 4);
                m_qc.set_load_data_state(QueryClassifier::LOAD_DATA_INACTIVE);
                session_set_load_active(m_pSession, false);
            }
        }

        m_qc.set_large_query(large_query);

        // Store the current target
        m_prev_target = target;

        /**
         * If a READ ONLY transaction is ending set forced_node to NULL
         */
        if (m_target_node
            && session_trx_is_read_only(m_client->session)
            && session_trx_is_ending(m_client->session))
        {
            m_target_node = nullptr;
        }
    }
    else
    {
        if (orig_id)
        {
            // Put the original ID back in case we try to route the query again
            replace_binary_ps_id(querybuf, orig_id);
        }

        MXS_ERROR("Routing query failed.");
    }

    return success;
}<|MERGE_RESOLUTION|>--- conflicted
+++ resolved
@@ -19,7 +19,6 @@
 #include <string.h>
 #include <strings.h>
 
-#include <maxbase/atomic.hh>
 #include <maxscale/alloc.h>
 #include <maxscale/clock.h>
 #include <maxscale/modutil.hh>
@@ -590,43 +589,7 @@
     return rval;
 }
 
-<<<<<<< HEAD
 RWBackend* RWSplitSession::get_slave_backend(int max_rlag)
-=======
-/**
- * Change server replication lag state and log warning when state changes.
- *
- * @param backend Affected server
- * @param new_state New replication lag state
- * @param max_rlag Maximum allowed lag. Used for the log message.
- */
-static void change_rlag_state(SRWBackend& backend, RLAG_STATE new_state, int max_rlag)
-{
-    mxb_assert(new_state == RLAG_BELOW_LIMIT || new_state == RLAG_ABOVE_LIMIT);
-    namespace atom = maxbase::atomic;
-    auto srv = backend->server();
-    auto old_state = atom::load(&srv->rlag_state, atom::RELAXED);
-    if (new_state != old_state)
-    {
-        atom::store(&srv->rlag_state, new_state, atom::RELAXED);
-        // State has just changed, log warning. Don't log catchup if old state was RLAG_NONE.
-        if (new_state == RLAG_ABOVE_LIMIT)
-        {
-            MXS_WARNING("Replication lag of '%s' is %is, which is above the configured limit %is. "
-                        "'%s' is excluded from query routing.",
-                        srv->name, srv->rlag, max_rlag, srv->name);
-        }
-        else if (old_state == RLAG_ABOVE_LIMIT)
-        {
-            MXS_WARNING("Replication lag of '%s' is %is, which is below the allowed limit %is. "
-                        "'%s' is returned to query routing.",
-                        srv->name, srv->rlag, max_rlag, srv->name);
-        }
-    }
-}
-
-SRWBackend RWSplitSession::get_slave_backend(int max_rlag)
->>>>>>> 7f978f27
 {
     // create a list of useable backends (includes masters, function name is a bit off),
     // then feed that list to compare.
@@ -647,24 +610,20 @@
 
         if (master_or_slave && is_usable)
         {
-<<<<<<< HEAD
-            candidates.push_back(backend);
-=======
             if (rlag_ok)
             {
-                candidates.push_back(&backend);
+                candidates.push_back(backend);
                 if (max_rlag > 0)
                 {
                     // Replication lag discrimination is on and the server passed.
-                    change_rlag_state(backend, RLAG_BELOW_LIMIT, max_rlag);
+                    backend->change_rlag_state(SERVER::RLagState::BELOW_LIMIT, max_rlag);
                 }
             }
             else
             {
                 // The server is otherwise usable except it's lagging too much.
-                change_rlag_state(backend, RLAG_ABOVE_LIMIT, max_rlag);
-            }
->>>>>>> 7f978f27
+                backend->change_rlag_state(SERVER::RLagState::ABOVE_LIMIT, max_rlag);
+            }
         }
     }
 
