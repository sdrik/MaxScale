--- conflicted
+++ resolved
@@ -65,11 +65,7 @@
     }
     else
     {
-<<<<<<< HEAD
-        MXS_ERROR("Unable to start session: not enough backend servers are available.");
-=======
         MXS_ERROR("Service has no servers.");
->>>>>>> e818b4a2
     }
 
     return rses;
