/*
 * Copyright (c) 2016 MariaDB Corporation Ab
 *
 * Use of this software is governed by the Business Source License included
 * in the LICENSE.TXT file and at www.mariadb.com/bsl11.
 *
 * Change Date: 2026-01-04
 *
 * On the date above, in accordance with the Business Source License, use
 * of this software will be governed by version 2 or later of the General
 * Public License.
 */

#include "rwsplitsession.hh"

#include <cmath>
#include <mysqld_error.h>
#include <maxscale/modutil.hh>
#include <maxscale/clock.hh>
#include <maxscale/protocol/mariadb/protocol_classes.hh>

using namespace maxscale;
using namespace std::chrono;
using mariadb::QueryClassifier;

RWSplitSession::RWSplitSession(RWSplit* instance, MXS_SESSION* session, mxs::SRWBackends backends)
    : mxs::RouterSession(session)
    , m_backends(std::move(backends))
    , m_raw_backends(sptr_vec_to_ptr_vec(m_backends))
    , m_current_master(nullptr)
    , m_target_node(nullptr)
    , m_config(instance->config())
    , m_expected_responses(0)
    , m_router(instance)
    , m_wait_gtid(NONE)
    , m_next_seq(0)
    , m_qc(this, session, m_config.use_sql_variables_in)
    , m_retry_duration(0)
    , m_can_replay_trx(true)
    , m_server_stats(instance->local_server_stats())
{
}

RWSplitSession* RWSplitSession::create(RWSplit* router, MXS_SESSION* session, const Endpoints& endpoints)
{
    RWSplitSession* rses = NULL;

    if (router->have_enough_servers())
    {
        SRWBackends backends = RWBackend::from_endpoints(endpoints);

        if ((rses = new(std::nothrow) RWSplitSession(router, session, std::move(backends))))
        {
            if (rses->open_connections())
            {
                mxb::atomic::add(&router->stats().n_sessions, 1, mxb::atomic::RELAXED);
            }
            else
            {
                delete rses;
                rses = nullptr;
            }
        }
    }
    else
    {
        MXS_ERROR("Service has no servers.");
    }

    return rses;
}

RWSplitSession::~RWSplitSession()
{
    m_current_query.reset();

    for (auto& backend : m_raw_backends)
    {
        if (backend->in_use())
        {
            backend->close();
        }

        m_server_stats[backend->target()].update(backend->session_timer().split(),
                                                 backend->select_timer().total(),
                                                 backend->num_selects());
    }

    m_router->local_avg_sescmd_sz().add(protocol_data()->history.size());
}

bool RWSplitSession::routeQuery(GWBUF* querybuf)
{
    if (!querybuf)
    {
        MXS_ERROR("MXS-2585: Null buffer passed to routeQuery, closing session");
        mxb_assert(!true);
        return 0;
    }

    mxs::Buffer buffer(querybuf);
    mxb_assert(buffer.is_contiguous());

    int rval = 0;

    if (m_state == TRX_REPLAY && !gwbuf_is_replayed(buffer.get()))
    {
        MXS_INFO("New %s received while transaction replay is active: %s",
                 STRPACKETTYPE(buffer.data()[4]),
                 buffer.get_sql().c_str());
        m_query_queue.emplace_back(std::move(buffer));
        return 1;
    }

    m_qc.update_route_info(get_current_target(), buffer.get());
    RoutingPlan res = resolve_route(buffer, route_info());

    if (can_route_query(buffer, res))
    {
        /** No active or pending queries */
        if (route_stmt(std::move(buffer), res))
        {
            rval = 1;
        }
    }
    else
    {
        // Roll back the query classifier state to keep it consistent.
        m_qc.revert_update();

        // Already busy executing a query, put the query in a queue and route it later
        MXS_INFO("Storing query (len: %lu cmd: %0x), expecting %d replies to current command: %s. "
                 "Would route %s to '%s'.",
                 buffer.length(), buffer.data()[4], m_expected_responses,
                 maxbase::show_some(buffer.get_sql(), 1024).c_str(),
                 route_target_to_string(res.route_target),
                 res.target ? res.target->name() : "<no target>");

        mxb_assert(m_expected_responses >= 1 || !m_query_queue.empty());
        mxb_assert(!gwbuf_is_replayed(querybuf));

        m_query_queue.emplace_back(std::move(buffer));
        rval = 1;
        mxb_assert(m_expected_responses >= 1);
    }

    return rval;
}

/**
 * @brief Route a stored query
 *
 * When multiple queries are executed in a pipeline fashion, the readwritesplit
 * stores the extra queries in a queue. This queue is emptied after reading a
 * reply from the backend server.
 *
 * @param rses Router client session
 * @return True if a stored query was routed successfully
 */
bool RWSplitSession::route_stored_query()
{
    if (m_query_queue.empty())
    {
        return true;
    }

    bool rval = true;

    /** Loop over the stored statements as long as the routeQuery call doesn't
     * append more data to the queue. If it appends data to the queue, we need
     * to wait for a response before attempting another reroute */
    MXS_INFO(">>> Routing stored queries");

    while (!m_query_queue.empty())
    {
        auto query = std::move(m_query_queue.front());
        m_query_queue.pop_front();

        if (!query.get())
        {
            MXS_ALERT("MXS-2464: Query in query queue unexpectedly null. Queue has %lu queries left.",
                      m_query_queue.size());
            mxb_assert(!true);
            continue;
        }

        /** Store the query queue locally for the duration of the routeQuery call.
         * This prevents recursive calls into this function. */
        decltype(m_query_queue) temp_storage;
        temp_storage.swap(m_query_queue);

        if (!routeQuery(query.release()))
        {
            rval = false;
            MXS_ERROR("Failed to route queued query.");
        }

        if (m_query_queue.empty())
        {
            /** Query successfully routed and no responses are expected */
            m_query_queue.swap(temp_storage);
        }
        else
        {
            /**
             * Routing was stopped, we need to wait for a response before retrying.
             * temp_storage holds the tail end of the queue and m_query_queue contains the query we attempted
             * to route.
             */
            mxb_assert(m_query_queue.size() == 1);
            temp_storage.push_front(std::move(m_query_queue.front()));
            m_query_queue = std::move(temp_storage);
            break;
        }
    }

    MXS_INFO("<<< Stored queries routed");

    return rval;
}

static bool connection_was_killed(GWBUF* buffer)
{
    bool rval = false;

    if (mxs_mysql_is_err_packet(buffer))
    {
        uint8_t buf[2];
        // First two bytes after the 0xff byte are the error code
        gwbuf_copy_data(buffer, MYSQL_HEADER_LEN + 1, 2, buf);
        uint16_t errcode = gw_mysql_get_byte2(buf);
        rval = errcode == ER_CONNECTION_KILLED;
    }

    return rval;
}

void RWSplitSession::trx_replay_next_stmt()
{
    mxb_assert(m_state == TRX_REPLAY);

    if (m_replayed_trx.have_stmts())
    {
        // More statements to replay, pop the oldest one and execute it
        GWBUF* buf = m_replayed_trx.pop_stmt();
<<<<<<< HEAD
        MXS_INFO("Replaying: %s", maxbase::show_some(buf->get_sql(), 1024).c_str());
=======
        const char* cmd = STRPACKETTYPE(mxs_mysql_get_command(buf));
        MXS_INFO("Replaying %s: %s", cmd, mxs::extract_sql(buf, 1024).c_str());
>>>>>>> d8bdb70d
        retry_query(buf, 0);
    }
    else
    {
        // No more statements to execute, return to normal routing mode
        m_state = ROUTING;
        mxb::atomic::add(&m_router->stats().n_trx_replay, 1, mxb::atomic::RELAXED);
        m_num_trx_replays = 0;

        if (!m_replayed_trx.empty())
        {
            // Check that the checksums match.
            SHA1Checksum chksum = m_trx.checksum();
            chksum.finalize();

            if (chksum == m_replayed_trx.checksum())
            {
                MXS_INFO("Checksums match, replay successful. Replay took %ld seconds.",
                         trx_replay_seconds());

                if (m_interrupted_query.get())
                {
                    MXS_INFO("Resuming execution: %s", m_interrupted_query.get_sql().c_str());
                    retry_query(m_interrupted_query.release(), 0);
                }
                else if (!m_query_queue.empty())
                {
                    route_stored_query();
                }
            }
            else
            {
                // Turn the replay flag back on to prevent queries from getting routed before the hangup we
                // just added is processed. For example, this can happen if the error is sent and the client
                // manages to send a COM_QUIT that gets processed before the fake hangup event.
                // This also makes it so that when transaction_replay_retry_on_mismatch is enabled, the replay
                // will eventually stop.
                m_state = TRX_REPLAY;

                if (m_config.trx_retry_on_mismatch && start_trx_replay())
                {
                    MXS_INFO("Checksum mismatch, starting transaction replay again.");
                }
                else
                {
                    MXS_INFO("Checksum mismatch, transaction replay failed. Closing connection.");
                    GWBUF* buf = modutil_create_mysql_err_msg(1, 0, 1927, "08S01",
                                                              "Transaction checksum mismatch encountered "
                                                              "when replaying transaction.");

                    m_pSession->kill(buf);
                }
            }
        }
        else
        {
            /**
             * The transaction was "empty". This means that the start of the transaction
             * did not finish before we started the replay process.
             *
             * The transaction that is being currently replayed has a result,
             * whereas the original interrupted transaction had none. Due to this,
             * the checksums would not match if they were to be compared.
             */
            mxb_assert_message(!m_interrupted_query.get(), "Interrupted query should be empty");
        }
    }
}

void RWSplitSession::manage_transactions(RWBackend* backend, GWBUF* writebuf, const mxs::Reply& reply)
{
    if (m_state == OTRX_ROLLBACK)
    {
        /** This is the response to the ROLLBACK. If it fails, we must close
         * the connection. The replaying of the transaction can continue
         * regardless of the ROLLBACK result. */
        mxb_assert(backend == m_prev_plan.target);

        if (!mxs_mysql_is_ok_packet(writebuf))
        {
            m_pSession->kill();
        }
    }
    else if (m_config.transaction_replay && m_can_replay_trx && trx_is_open())
    {
        // Never add something we should ignore into the transaction. The checksum is calculated from the
        // response that is sent upstream via clientReply and this is implied by `should_ignore_response()`
        // being false.
        if (!backend->should_ignore_response())
        {
            int64_t size = m_trx.size() + m_current_query.length();

            // A transaction is open and it is eligible for replaying
            if (size < m_config.trx_max_size)
            {
                /** Transaction size is OK, store the statement for replaying and
                 * update the checksum of the result */

                if (include_in_checksum(reply))
                {
                    m_trx.add_result(writebuf);
                }

                if (m_current_query.get())
                {
                    const char* cmd = STRPACKETTYPE(mxs_mysql_get_command(m_current_query.get()));
                    MXS_INFO("Adding %s to trx: %s", cmd, mxs::extract_sql(m_current_query, 512).c_str());

                    // Add the statement to the transaction once the first part of the result is received.
                    m_trx.add_stmt(backend, m_current_query.release());
                }
            }
            else
            {
                // We leave the transaction open to retain the information where it was being executed. This
                // is needed in case the server where it's being executed on fails.
                MXS_INFO("Transaction is too big (%lu bytes), can't replay if it fails.", size);
                m_can_replay_trx = false;
            }
        }
    }
    else if (m_wait_gtid == RETRYING_ON_MASTER)
    {
        // We're retrying the query on the master and we need to keep the current query
    }
    else if (!backend->should_ignore_response())
    {
        /** Normal response, reset the currently active query. This is done before
         * the whole response is complete to prevent it from being retried
         * in case the connection breaks in the middle of a resultset. */
        m_current_query.reset();
    }
}

void RWSplitSession::close_stale_connections()
{
    auto current_rank = get_current_rank();

    for (auto& backend : m_raw_backends)
    {
        if (backend->in_use())
        {
            auto server = backend->target();

            if (!server->is_usable())
            {
                MXS_INFO("Discarding connection to '%s', server in state: %s",
                         backend->name(), backend->target()->status_string().c_str());
                backend->close();
            }
            else if (server->rank() != current_rank)
            {
                MXS_INFO("Discarding connection to '%s': Server has rank %ld and current rank is %ld",
                         backend->name(), backend->target()->rank(), current_rank);
                backend->close();
            }
        }
    }
}

bool is_wsrep_error(const mxs::Error& error)
{
    return error.code() == 1047 && error.sql_state() == "08S01"
           && error.message() == "WSREP has not yet prepared node for application use";
}

bool RWSplitSession::handle_ignorable_error(RWBackend* backend, const mxs::Error& error)
{
    if (backend->should_ignore_response())
    {
        // Never bypass errors for session commands. TODO: Check whether it would make sense to do so.
        return false;
    }

    mxb_assert(trx_is_open() || can_retry_query());
    mxb_assert(m_expected_responses >= 1);

    bool ok = false;

    MXS_INFO("%s: %s", error.is_rollback() ?
             "Server triggered transaction rollback, replaying transaction" :
             "WSREP not ready, retrying query", error.message().c_str());

    if (trx_is_open())
    {
        ok = start_trx_replay();
    }
    else
    {
        static bool warn_unexpected_rollback = true;

        if (!is_wsrep_error(error) && warn_unexpected_rollback)
        {
            MXS_WARNING("Expected a WSREP error but got a transaction rollback error: %d, %s",
                        error.code(), error.message().c_str());
            warn_unexpected_rollback = false;
        }

        if (m_expected_responses > 1)
        {
            MXS_INFO("Cannot retry the query as multiple queries were in progress");
        }
        else if (backend == m_current_master)
        {
            if (can_retry_query() && can_recover_master())
            {
                ok = retry_master_query(backend);
            }
        }
        else if (m_config.retry_failed_reads)
        {
            ok = true;
            retry_query(m_current_query.release());
        }
    }

    if (ok)
    {
        backend->ack_write();
        m_expected_responses--;
        m_pSession->reset_server_bookkeeping();
        backend->close();
    }

    return ok;
}

void RWSplitSession::finish_transaction(mxs::RWBackend* backend)
{
    MXS_INFO("Transaction complete");
    m_trx.close();
    m_can_replay_trx = true;

    if (m_target_node && trx_is_read_only())
    {
        // Read-only transaction is over, stop routing queries to a specific node
        m_target_node = nullptr;
    }
}

bool RWSplitSession::clientReply(GWBUF* writebuf, const mxs::ReplyRoute& down, const mxs::Reply& reply)
{
    RWBackend* backend = static_cast<RWBackend*>(down.back()->get_userdata());

    if (!backend->should_ignore_response())
    {
        if ((writebuf = handle_causal_read_reply(writebuf, reply, backend)) == NULL)
        {
            return 1;       // Nothing to route, return
        }
    }

    const auto& error = reply.error();

    if (error.is_unexpected_error())
    {
        // All unexpected errors are related to server shutdown.
        backend->set_close_reason(std::string("Server '") + backend->name() + "' is shutting down");

        // The server sent an error that we either didn't expect or we don't want. If retrying is going to
        // take place, it'll be done in handleError.
        if (!backend->is_waiting_result() || !reply.has_started())
        {
            // The buffer contains either an ERR packet, in which case the resultset hasn't started yet, or a
            // resultset with a trailing ERR packet. The full resultset can be discarded as the client hasn't
            // received it yet. In theory we could return this to the client but we don't know if it was
            // interrupted or not so the safer option is to retry it.
            gwbuf_free(writebuf);
            return 1;
        }
    }

    if (((m_config.trx_retry_on_deadlock && error.is_rollback()) || is_wsrep_error(error))
        && handle_ignorable_error(backend, error))
    {
        // We can ignore this error and treat it as if the connection to the server was broken.
        gwbuf_free(writebuf);
        return 1;
    }

    // TODO: Do this in the client protocol, it seems to be a pretty logical place for it as it already
    // assigns the prepared statement IDs.
    if (m_config.reuse_ps && reply.command() == MXS_COM_STMT_PREPARE)
    {
        if (m_current_query.get() && !backend->should_ignore_response())
        {
            const auto& current_sql = m_current_query.get_sql();
            m_ps_cache[current_sql].append(gwbuf_clone(writebuf));
        }
    }

    // Track transaction contents and handle ROLLBACK with aggressive transaction load balancing
    manage_transactions(backend, writebuf, reply);

    if (reply.is_complete())
    {
        if (backend->should_ignore_response())
        {
            MXS_INFO("Reply complete from '%s', discarding it.", backend->name());
            gwbuf_free(writebuf);
            writebuf = nullptr;
        }
        else
        {
            MXS_INFO("Reply complete from '%s' (%s)", backend->name(), reply.describe().c_str());
            /** Got a complete reply, decrement expected response count */
            m_expected_responses--;
            mxb_assert(m_expected_responses >= 0);

            constexpr const char* LEVEL = "SERIALIZABLE";

            if (reply.get_variable("trx_characteristics").find(LEVEL) != std::string::npos
                || reply.get_variable("tx_isolation").find(LEVEL) != std::string::npos)
            {
                MXS_INFO("Transaction isolation level set to %s, locking session to master", LEVEL);
                m_locked_to_master = true;
                lock_to_master();
            }

            if (reply.command() == MXS_COM_STMT_PREPARE && reply.is_ok())
            {
                m_qc.ps_store_response(reply.generated_id(), reply.param_count());
            }

            if (!finish_causal_read())
            {
                // The query timed out on the slave, retry it on the master
                gwbuf_free(writebuf);
                return 1;
            }

            if (m_state == OTRX_ROLLBACK)
            {
                // Transaction rolled back, start replaying it on the master
                m_state = ROUTING;
                start_trx_replay();
                gwbuf_free(writebuf);
                m_pSession->reset_server_bookkeeping();
                return 1;
            }
        }

        backend->ack_write();
        backend->select_finished();

        mxb_assert(m_expected_responses >= 0);
    }
    else if (backend->should_ignore_response())
    {
        MXS_INFO("Reply not yet complete from '%s', discarding partial result.", backend->name());
        gwbuf_free(writebuf);
        writebuf = nullptr;
    }
    else
    {
        MXS_INFO("Reply not yet complete. Waiting for %d replies, got one from %s",
                 m_expected_responses, backend->name());
    }

    if (writebuf)
    {
        if (m_state == TRX_REPLAY)
        {
            mxb_assert(m_config.transaction_replay);

            if (m_expected_responses == 0)
            {
                // Current statement is complete, continue with the next one
                trx_replay_next_stmt();
            }

            /**
             * If the start of the transaction was interrupted, we need to return
             * the result to the client.
             *
             * This retrying of START TRANSACTION is done with the transaction replay
             * mechanism instead of the normal query retry mechanism because the safeguards
             * in the routing logic prevent retrying of individual queries inside transactions.
             *
             * If the transaction was not empty and some results have already been
             * sent to the client, we must discard all responses that the client already has.
             */

            if (!m_replayed_trx.empty())
            {
                // Client already has this response, discard it
                gwbuf_free(writebuf);
                return 1;
            }
        }
        else if (m_config.transaction_replay && trx_is_ending())
        {
            finish_transaction(backend);
        }
    }

    int32_t rc = 1;

    if (writebuf)
    {
        mxb_assert_message(backend->in_use(), "Backend should be in use when routing reply");
        /** Write reply to client DCB */
        rc = RouterSession::clientReply(writebuf, down, reply);
    }

    if (reply.is_complete() && m_expected_responses == 0)
    {
        execute_queued_commands(backend);
    }

    if (m_expected_responses == 0 && !trx_is_open())
    {
        /**
         * Close stale connections to servers in maintenance. Done here to avoid closing the connections
         * before all responses have been received. Must not be done inside a transaction.
         */
        close_stale_connections();
    }

    return rc;
}

void RWSplitSession::execute_queued_commands(mxs::RWBackend* backend)
{
    mxb_assert(m_expected_responses == 0);

    if (!m_query_queue.empty() && m_state != TRX_REPLAY)
    {
        /**
         * All replies received, route any stored queries. This should be done
         * even when transaction replay is active as long as we just completed
         * a session command.
         */
        route_stored_query();
    }
}

bool RWSplitSession::can_start_trx_replay() const
{
    bool can_replay = false;

    if (m_can_replay_trx)
    {
        if (m_config.trx_timeout > 0s)
        {
            // m_trx_replay_timer is only set when the first replay starts, this is why we must check how many
            // attempts we've made.
            if (m_num_trx_replays == 0 || m_trx_replay_timer.split() < m_config.trx_timeout)
            {
                can_replay = true;
            }
            else
            {
                MXS_INFO("Transaction replay time limit of %ld seconds exceeded, not attempting replay",
                         m_config.trx_timeout.count());
            }
        }
        else
        {
            if (m_num_trx_replays < m_config.trx_max_attempts)
            {
                can_replay = true;
            }
            else
            {
                mxb_assert(m_num_trx_replays == m_config.trx_max_attempts);
                MXS_INFO("Transaction replay attempt cap of %ld exceeded, not attempting replay",
                         m_config.trx_max_attempts);
            }
        }
    }

    return can_replay;
}

bool RWSplitSession::start_trx_replay()
{
    bool rval = false;

    if (m_config.transaction_replay && can_start_trx_replay())
    {
        ++m_num_trx_replays;

        if (m_state != TRX_REPLAY)
        {
            // This is the first time we're retrying this transaction, store it and the interrupted query
            m_orig_trx = m_trx;
            m_orig_stmt.copy_from(m_current_query);
            m_trx_replay_timer.restart();
        }
        else
        {
            // Not the first time, copy the original
            m_replayed_trx.close();
            m_trx.close();
            m_trx = m_orig_trx;
            m_current_query.copy_from(m_orig_stmt);

            // Erase all replayed queries from the query queue to prevent checksum mismatches
            m_query_queue.erase(std::remove_if(m_query_queue.begin(), m_query_queue.end(), [](mxs::Buffer b) {
                                                   return gwbuf_is_replayed(b.get());
                                               }), m_query_queue.end());
        }

        if (m_trx.have_stmts() || m_current_query.get())
        {
            // Stash any interrupted queries while we replay the transaction
            m_interrupted_query.reset(m_current_query.release());

            MXS_INFO("Starting transaction replay %ld. Replay has been ongoing for %ld seconds.",
                     m_num_trx_replays, trx_replay_seconds());
            m_state = TRX_REPLAY;

            /**
             * Copy the transaction for replaying and finalize it. This
             * allows the checksums to be compared. The current transaction
             * is closed as the replaying opens a new transaction.
             */
            m_replayed_trx = m_trx;
            m_replayed_trx.finalize();
            m_trx.close();

            if (m_replayed_trx.have_stmts())
            {
                // Pop the first statement and start replaying the transaction
                GWBUF* buf = m_replayed_trx.pop_stmt();
<<<<<<< HEAD
                MXS_INFO("Replaying: %s", maxbase::show_some(buf->get_sql(), 1024).c_str());
=======
                const char* cmd = STRPACKETTYPE(mxs_mysql_get_command(buf));
                MXS_INFO("Replaying %s: %s", cmd, mxs::extract_sql(buf, 1024).c_str());
>>>>>>> d8bdb70d
                retry_query(buf, 1);
            }
            else
            {
                /**
                 * The transaction was only opened and no queries have been
                 * executed. The buffer should contain a query that starts
                 * or ends a transaction or autocommit should be disabled.
                 */
                MXB_AT_DEBUG(uint32_t type_mask = qc_get_trx_type_mask(m_interrupted_query.get()));
                mxb_assert_message((type_mask & (QUERY_TYPE_BEGIN_TRX | QUERY_TYPE_COMMIT))
                                   || !protocol_data()->is_autocommit,
                                   "The current query (%s) should start or stop a transaction "
                                   "or autocommit should be disabled",
                                   mxs::extract_sql(m_interrupted_query).c_str());

                MXS_INFO("Retrying interrupted query: %s",
                         m_interrupted_query.get_sql().c_str());
                retry_query(m_interrupted_query.release(), 1);
            }
        }
        else
        {
            mxb_assert_message(!protocol_data()->is_autocommit || trx_is_ending(),
                               "Session should have autocommit disabled or transaction just ended if the "
                               "transaction had no statements and no query was interrupted");
        }

        rval = true;
    }

    return rval;
}

bool RWSplitSession::retry_master_query(RWBackend* backend)
{
    bool can_continue = false;

    if (m_current_query.get())
    {
        // A query was in progress, try to route it again
        mxb_assert(m_prev_plan.target == backend || m_prev_plan.route_target == TARGET_ALL);
        retry_query(m_current_query.release());
        can_continue = true;
    }
    else
    {
        // This should never happen
        mxb_assert_message(!true, "m_current_query is empty");
        MXS_ERROR("Current query unexpectedly empty when trying to retry query on master");
    }

    return can_continue;
}

bool RWSplitSession::handleError(mxs::ErrorType type, GWBUF* errmsgbuf, mxs::Endpoint* endpoint,
                                 const mxs::Reply& reply)
{
    RWBackend* backend = static_cast<RWBackend*>(endpoint->get_userdata());
    mxb_assert(backend && backend->in_use());

    if (reply.has_started())
    {
        MXS_ERROR("Server '%s' was lost in the middle of a resultset, cannot continue the session: %s",
                  backend->name(), mxs::extract_error(errmsgbuf).c_str());

        // This effectively causes an instant termination of the client connection and prevents any errors
        // from being sent to the client (MXS-2562).
        m_pSession->kill();
        return false;
    }

    auto failure_type = type == mxs::ErrorType::PERMANENT ? RWBackend::CLOSE_FATAL : RWBackend::CLOSE_NORMAL;

    std::string errmsg;
    bool can_continue = false;

    if (m_current_master && m_current_master->in_use() && m_current_master == backend)
    {
        MXS_INFO("Master '%s' failed: %s", backend->name(), mxs::extract_error(errmsgbuf).c_str());
        /** The connection to the master has failed */

        if (reply.command() == MXS_COM_BINLOG_DUMP || reply.command() == MXS_COM_REGISTER_SLAVE)
        {
            MXS_INFO("Session is a replication client, closing connection immediately.");
            m_pSession->kill(); // Not sending an error causes the replication client to connect again
            return false;
        }

        bool expected_response = backend->is_waiting_result();

        if (!expected_response)
        {
            // We have to use Backend::is_waiting_result as the check since it's updated immediately after a
            // write to the backend is done. The mxs::Reply is updated only when the backend protocol
            // processes the query which can be out of sync when handleError is called if the disconnection
            // happens before authentication completes.
            mxb_assert(reply.is_complete());

            /** The failure of a master is not considered a critical
             * failure as partial functionality still remains. If
             * master_failure_mode is not set to fail_instantly, reads
             * are allowed as long as slave servers are available
             * and writes will cause an error to be returned.
             *
             * If we were waiting for a response from the master, we
             * can't be sure whether it was executed or not. In this
             * case the safest thing to do is to close the client
             * connection. */
            errmsg += " Lost connection to master server while connection was idle.";
            if (m_config.master_failure_mode != RW_FAIL_INSTANTLY)
            {
                can_continue = true;
            }
        }
        else
        {
            // We were expecting a response but we aren't going to get one
            mxb_assert(m_expected_responses >= 1);

            errmsg += " Lost connection to master server while waiting for a result.";

            if (m_expected_responses > 1)
            {
                can_continue = false;
                errmsg += " Cannot retry query as multiple queries were in progress.";
            }
            else if (can_retry_query() && can_recover_master())
            {
                can_continue = retry_master_query(backend);
            }
            else if (m_config.master_failure_mode == RW_ERROR_ON_WRITE)
            {
                /** In error_on_write mode, the session can continue even
                 * if the master is lost. Send a read-only error to
                 * the client to let it know that the query failed. */
                can_continue = true;
                send_readonly_error();
            }
        }

        if (trx_is_open() && !in_optimistic_trx() && (!m_trx.target() || m_trx.target() == backend))
        {
            can_continue = start_trx_replay();
            errmsg += " A transaction is active and cannot be replayed.";
        }

        if (!can_continue)
        {

            int idle = duration_cast<seconds>(
                maxbase::Clock::now(maxbase::NowType::EPollTick) - backend->last_write()).count();
            MXS_ERROR("Lost connection to the master server, closing session.%s "
                      "Connection has been idle for %d seconds. Error caused by: %s. "
                      "Last close reason: %s. Last error: %s", errmsg.c_str(), idle,
                      mxs::extract_error(errmsgbuf).c_str(),
                      backend->close_reason().empty() ? "<none>" : backend->close_reason().c_str(),
                      reply.error().message().c_str());
        }

        // Decrement the expected response count only if we know we can continue the sesssion.
        // This keeps the internal logic sound even if another query is routed before the session
        // is closed.
        if (can_continue && expected_response)
        {
            m_expected_responses--;
        }

        backend->close(failure_type);
        backend->set_close_reason("Master connection failed: " + mxs::extract_error(errmsgbuf));
    }
    else
    {
        MXS_INFO("Slave '%s' failed: %s", backend->name(), mxs::extract_error(errmsgbuf).c_str());

        if (m_target_node && m_target_node == backend && trx_is_read_only())
        {
            mxb_assert(!m_config.transaction_replay || m_trx.target() == backend);

            if (backend->is_waiting_result())
            {
                mxb_assert(m_expected_responses == 1);
                m_expected_responses--;
            }

            // We're no longer locked to this server as it failed
            m_target_node = nullptr;

            // Try to replay the transaction on another node
            can_continue = start_trx_replay();
            backend->close(failure_type);
            backend->set_close_reason("Read-only trx failed: " + mxs::extract_error(errmsgbuf));

            if (!can_continue)
            {
                MXS_ERROR("Connection to server %s failed while executing a read-only transaction",
                          backend->name());
            }
        }
        else if (in_optimistic_trx())
        {
            /**
             * The connection was closed mid-transaction or while we were
             * executing the ROLLBACK. In both cases the transaction will
             * be closed. We can safely start retrying the transaction
             * on the master.
             */

            if (backend->is_waiting_result())
            {
                mxb_assert(m_expected_responses == 1);
                m_expected_responses--;
            }

            mxb_assert(trx_is_open());
            can_continue = start_trx_replay();
            backend->close(failure_type);
            backend->set_close_reason("Optimistic trx failed: " + mxs::extract_error(errmsgbuf));
        }
        else
        {
            /** Try to replace the failed connection with a new one */
            can_continue = handle_error_new_connection(backend, errmsgbuf, failure_type);
        }
    }

    return can_continue;
}

/**
 * Check if there is backend reference pointing at failed DCB, and reset its
 * flags. Then clear DCB's callback and finally : try to find replacement(s)
 * for failed slave(s).
 *
 * This must be called with router lock.
 *
 * @param inst      router instance
 * @param rses      router client session
 * @param dcb       failed DCB
 * @param errmsg    error message which is sent to client if it is waiting
 *
 * @return true if there are enough backend connections to continue, false if
 * not
 */
bool RWSplitSession::handle_error_new_connection(RWBackend* backend, GWBUF* errmsg,
                                                 RWBackend::close_type failure_type)
{
    bool route_stored = false;

    if (backend->is_waiting_result())
    {
        // Slaves should never have more than one response waiting
        mxb_assert(m_expected_responses == 1);
        m_expected_responses--;

        // The backend was busy executing command and the client is expecting a response.
        if (m_current_query.get() && m_config.retry_failed_reads)
        {
            if (!m_config.delayed_retry && is_last_backend(backend))
            {
                MXS_INFO("Cannot retry failed read as there are no candidates to "
                         "try it on and delayed_retry is not enabled");
                return false;
            }

            MXS_INFO("Re-routing failed read after server '%s' failed", backend->name());
            route_stored = false;
            retry_query(m_current_query.release());
        }
        else
        {
            // Send an error so that the client knows to proceed.
            mxs::ReplyRoute route;
            RouterSession::clientReply(gwbuf_clone(errmsg), route, mxs::Reply());
            m_current_query.reset();
            route_stored = true;
        }
    }

    /** Close the current connection. This needs to be done before routing any
     * of the stored queries. If we route a stored query before the connection
     * is closed, it's possible that the routing logic will pick the failed
     * server as the target. */
    backend->close(failure_type);
    backend->set_close_reason("Slave connection failed: " + mxs::extract_error(errmsg));

    if (route_stored)
    {
        route_stored_query();
    }

    bool ok = can_recover_servers() || have_open_connections();

    if (!ok)
    {
        MXS_ERROR("Unable to continue session as all connections have failed and "
                  "new connections cannot be created. Last server to fail was '%s'.",
                  backend->name());
        MXS_INFO("Connection status: %s", get_verbose_status().c_str());
    }

    return ok;
}

bool RWSplitSession::lock_to_master()
{
    bool rv = false;

    if (m_current_master && m_current_master->in_use())
    {
        m_target_node = m_current_master;
        rv = true;

        if (m_config.strict_multi_stmt || m_config.strict_sp_calls)
        {
            m_locked_to_master = true;
        }
    }

    return rv;
}

bool RWSplitSession::is_locked_to_master() const
{
    return m_current_master && m_target_node == m_current_master;
}

bool RWSplitSession::supports_hint(Hint::Type hint_type) const
{
    using Type = Hint::Type;
    bool rv = true;

    switch (hint_type)
    {
    case Type::ROUTE_TO_MASTER:
    case Type::ROUTE_TO_SLAVE:
    case Type::ROUTE_TO_NAMED_SERVER:
    case Type::ROUTE_TO_LAST_USED:
    case Type::PARAMETER:
        break;

    case Type::ROUTE_TO_UPTODATE_SERVER:
    case Type::ROUTE_TO_ALL:
        rv = false;
        break;

    default:
        mxb_assert(!true);
        rv = false;
    }

    return rv;
}

/**
 * See if the current master is still a valid TARGET_MASTER candidate
 *
 * The master is valid if it's a master state or it is in maintenance mode while a transaction is open. If a
 * transaction is open to a master in maintenance mode, the connection is closed on the next COMMIT or
 * ROLLBACK.
 *
 * @see RWSplitSession::close_stale_connections()
 */
bool RWSplitSession::can_continue_using_master(const mxs::RWBackend* master)
{
    auto tgt = master->target();
    return tgt->is_master() || (master->in_use() && tgt->is_in_maint() && trx_is_open());
}

bool RWSplitSession::is_valid_for_master(const mxs::RWBackend* master)
{
    bool rval = false;

    if (master->in_use()
        || (m_config.master_reconnection && master->can_connect() && can_recover_servers()))
    {
        rval = master->target()->is_master()
            || (master->in_use() && master->target()->is_in_maint() && trx_is_open());
    }

    return rval;
}<|MERGE_RESOLUTION|>--- conflicted
+++ resolved
@@ -243,12 +243,8 @@
     {
         // More statements to replay, pop the oldest one and execute it
         GWBUF* buf = m_replayed_trx.pop_stmt();
-<<<<<<< HEAD
-        MXS_INFO("Replaying: %s", maxbase::show_some(buf->get_sql(), 1024).c_str());
-=======
         const char* cmd = STRPACKETTYPE(mxs_mysql_get_command(buf));
-        MXS_INFO("Replaying %s: %s", cmd, mxs::extract_sql(buf, 1024).c_str());
->>>>>>> d8bdb70d
+        MXS_INFO("Replaying %s: %s", cmd, buf->get_sql().c_str());
         retry_query(buf, 0);
     }
     else
@@ -355,7 +351,7 @@
                 if (m_current_query.get())
                 {
                     const char* cmd = STRPACKETTYPE(mxs_mysql_get_command(m_current_query.get()));
-                    MXS_INFO("Adding %s to trx: %s", cmd, mxs::extract_sql(m_current_query, 512).c_str());
+                    MXS_INFO("Adding %s to trx: %s", cmd, m_current_query.get_sql().c_str());
 
                     // Add the statement to the transaction once the first part of the result is received.
                     m_trx.add_stmt(backend, m_current_query.release());
@@ -775,12 +771,8 @@
             {
                 // Pop the first statement and start replaying the transaction
                 GWBUF* buf = m_replayed_trx.pop_stmt();
-<<<<<<< HEAD
-                MXS_INFO("Replaying: %s", maxbase::show_some(buf->get_sql(), 1024).c_str());
-=======
                 const char* cmd = STRPACKETTYPE(mxs_mysql_get_command(buf));
-                MXS_INFO("Replaying %s: %s", cmd, mxs::extract_sql(buf, 1024).c_str());
->>>>>>> d8bdb70d
+                MXS_INFO("Replaying %s: %s", cmd, buf->get_sql().c_str());
                 retry_query(buf, 1);
             }
             else
@@ -795,7 +787,7 @@
                                    || !protocol_data()->is_autocommit,
                                    "The current query (%s) should start or stop a transaction "
                                    "or autocommit should be disabled",
-                                   mxs::extract_sql(m_interrupted_query).c_str());
+                                   m_interrupted_query.get_sql().c_str());
 
                 MXS_INFO("Retrying interrupted query: %s",
                          m_interrupted_query.get_sql().c_str());
