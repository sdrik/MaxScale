--- conflicted
+++ resolved
@@ -1089,11 +1089,11 @@
                 maxbase::Clock::now(maxbase::NowType::EPollTick) - backend->last_write()).count();
             MXS_ERROR("Lost connection to the master server, closing session.%s "
                       "Connection has been idle for %d seconds. Error caused by: %s. "
-                      "Last close reason: %s", errmsg.c_str(), idle, mxs::extract_error(errmsgbuf).c_str(),
-                      backend->close_reason().empty() ? "<none>" : backend->close_reason().c_str());
-        }
-
-<<<<<<< HEAD
+                      "Last close reason: %s. Last error: %s", errmsg.c_str(), idle, mxs::extract_error(errmsgbuf).c_str(),
+                      backend->close_reason().empty() ? "<none>" : backend->close_reason().c_str(),
+                      reply.error().message().c_str());
+        }
+
         // Decrement the expected response count only if we know we can continue the sesssion.
         // This keeps the internal logic sound even if another query is routed before the session
         // is closed.
@@ -1101,19 +1101,6 @@
         {
             m_expected_responses--;
         }
-=======
-                if (!can_continue)
-                {
-                    int64_t idle = mxs_clock() - backend->dcb()->last_read;
-                    MXS_ERROR("Lost connection to the master server '%s', closing session.%s "
-                              "Connection has been idle for %.1f seconds. Error caused by: %s. "
-                              "Last close reason: %s. Last error: %s",
-                              backend->name(), errmsg.c_str(), (float)idle / 10.f,
-                              extract_error(errmsgbuf).c_str(),
-                              backend->close_reason().empty() ? "<none>" : backend->close_reason().c_str(),
-                              backend->error().message().c_str());
-                }
->>>>>>> cb016fb9
 
         backend->close(failure_type);
         backend->set_close_reason("Master connection failed: " + mxs::extract_error(errmsgbuf));
