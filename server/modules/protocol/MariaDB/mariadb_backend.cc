--- conflicted
+++ resolved
@@ -670,14 +670,7 @@
         }
         else    /*< session is closing; replying to client isn't possible */
         {
-<<<<<<< HEAD
             gwbuf_free(stmt);
-=======
-            // Fix the packet sequence number to be the same what the client expects
-            MYSQL_session* client_data = static_cast<MYSQL_session*>(session->protocol_data());
-            GWBUF_DATA(read_buffer)[3] = client_data->next_sequence;
-            m_changing_user = false;
->>>>>>> a7f78be8
         }
     }
     while (read_buffer);
@@ -876,12 +869,10 @@
 
             if (m_state == State::CHANGING_USER)
             {
-                /**
-                 * The client protocol always requests an authentication method switch to the same plugin to
-                 * be compatible with most connectors. To prevent packet sequence number mismatch, always
-                 * return a sequence of 3 for the final response to a COM_CHANGE_USER.
-                 */
-                buffer.data()[3] = 0x3;
+                // Fix the packet sequence number to be the same what the client expects
+                MYSQL_session* client_data = static_cast<MYSQL_session*>(m_session->protocol_data());
+                buffer.data()[3] = client_data->next_sequence;
+
                 mxs::ReplyRoute route;
                 rc = m_upstream->clientReply(buffer.release(), route, m_reply);
 
