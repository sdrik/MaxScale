--- conflicted
+++ resolved
@@ -55,10 +55,8 @@
      * change once set. */
     mariadb::UserSearchSettings::Listener m_user_search_settings;
 
-<<<<<<< HEAD
     // This is needed for the getConfiguration entry point
     mxs::config::Configuration m_config;
-=======
+
     std::unique_ptr<mariadb::UserEntry> m_custom_entry;
->>>>>>> 2ebc27f8
 };