--- conflicted
+++ resolved
@@ -52,21 +52,18 @@
 
     if (n == 0)
     {
-<<<<<<< HEAD
-        if (mxs::MainWorker::created())
-        {
-            mxs::MainWorker::get().shutdown();
-        }
+        auto func = []() {
+                if (mxs::MainWorker::created())
+                {
+                    mxs::MainWorker::get().shutdown();
+                }
 
-        mxs::RoutingWorker::shutdown_all();
-=======
-        auto w = mxs::RoutingWorker::get(mxs::RoutingWorker::MAIN);
-        w->execute(
-            []() {
                 mxs_admin_shutdown();
                 mxs::RoutingWorker::shutdown_all();
-            }, nullptr, mxs::RoutingWorker::EXECUTE_QUEUED);
->>>>>>> 3d8475f8
+            };
+
+        auto w = mxs::RoutingWorker::get(mxs::RoutingWorker::MAIN);
+        w->execute(func, nullptr, mxs::RoutingWorker::EXECUTE_QUEUED);
     }
 
     return n + 1;
