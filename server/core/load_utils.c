--- conflicted
+++ resolved
@@ -440,7 +440,83 @@
 }
 
 /**
-<<<<<<< HEAD
+ * Provide a row to the result set that defines the set of modules
+ *
+ * @param set	The result set
+ * @param data	The index of the row to send
+ * @return The next row or NULL
+ */
+static RESULT_ROW *
+moduleRowCallback(RESULTSET *set, void *data)
+{
+int		*rowno = (int *)data;
+int		i = 0;;
+char		*stat, buf[20];
+RESULT_ROW	*row;
+MODULES		*ptr;
+
+	ptr = registered;
+	while (i < *rowno && ptr)
+	{
+		i++;
+		ptr = ptr->next;
+	}
+	if (ptr == NULL)
+	{
+		free(data);
+		return NULL;
+	}
+	(*rowno)++;
+	row = resultset_make_row(set);
+	resultset_row_set(row, 0, ptr->module);
+	resultset_row_set(row, 1, ptr->type);
+	resultset_row_set(row, 2, ptr->version);
+	sprintf(buf, "%d.%d.%d", ptr->info->api_version.major,
+			ptr->info->api_version.minor,
+			ptr->info->api_version.patch);
+	resultset_row_set(row, 3, buf);
+	resultset_row_set(row, 4, ptr->info->status == MODULE_IN_DEVELOPMENT
+                                        ? "In Development"
+                                : (ptr->info->status == MODULE_ALPHA_RELEASE
+                                        ? "Alpha"
+                                : (ptr->info->status == MODULE_BETA_RELEASE
+                                        ? "Beta"
+                                : (ptr->info->status == MODULE_GA
+                                        ? "GA"
+                                : (ptr->info->status == MODULE_EXPERIMENTAL
+                                        ? "Experimental" : "Unknown")))));
+	return row;
+}
+
+/**
+ * Return a resultset that has the current set of modules in it
+ *
+ * @return A Result set
+ */
+RESULTSET *
+moduleGetList()
+{
+RESULTSET	*set;
+int		*data;
+
+	if ((data = (int *)malloc(sizeof(int))) == NULL)
+		return NULL;
+	*data = 0;
+	if ((set = resultset_create(moduleRowCallback, data)) == NULL)
+	{
+		free(data);
+		return NULL;
+	}
+	resultset_add_column(set, "Module Name", 18, COL_TYPE_VARCHAR);
+	resultset_add_column(set, "Module Type", 12, COL_TYPE_VARCHAR);
+	resultset_add_column(set, "Version", 10, COL_TYPE_VARCHAR);
+	resultset_add_column(set, "API Version", 8, COL_TYPE_VARCHAR);
+	resultset_add_column(set, "Status", 15, COL_TYPE_VARCHAR);
+
+	return set;
+}
+
+/**
  * Send loaded modules info to notification service
  *
  *  @param data The configuration details of notification service
@@ -579,44 +655,6 @@
 			sprintf(data_ptr, "module_%s_releasestatus\t%s\n",
 				ptr->module,
                                 ptr->info->status == MODULE_IN_DEVELOPMENT
-=======
- * Provide a row to the result set that defines the set of modules
- *
- * @param set	The result set
- * @param data	The index of the row to send
- * @return The next row or NULL
- */
-static RESULT_ROW *
-moduleRowCallback(RESULTSET *set, void *data)
-{
-int		*rowno = (int *)data;
-int		i = 0;;
-char		*stat, buf[20];
-RESULT_ROW	*row;
-MODULES		*ptr;
-
-	ptr = registered;
-	while (i < *rowno && ptr)
-	{
-		i++;
-		ptr = ptr->next;
-	}
-	if (ptr == NULL)
-	{
-		free(data);
-		return NULL;
-	}
-	(*rowno)++;
-	row = resultset_make_row(set);
-	resultset_row_set(row, 0, ptr->module);
-	resultset_row_set(row, 1, ptr->type);
-	resultset_row_set(row, 2, ptr->version);
-	sprintf(buf, "%d.%d.%d", ptr->info->api_version.major,
-			ptr->info->api_version.minor,
-			ptr->info->api_version.patch);
-	resultset_row_set(row, 3, buf);
-	resultset_row_set(row, 4, ptr->info->status == MODULE_IN_DEVELOPMENT
->>>>>>> 2b8cb8aa
                                         ? "In Development"
                                 : (ptr->info->status == MODULE_ALPHA_RELEASE
                                         ? "Alpha"
@@ -626,12 +664,10 @@
                                         ? "GA"
                                 : (ptr->info->status == MODULE_EXPERIMENTAL
                                         ? "Experimental" : "Unknown")))));
-<<<<<<< HEAD
 			data_ptr+=strlen(data_ptr);
 		}
                 ptr = ptr->next;
         }
-
 
 	/* Initializing curl library for data send via HTTP */
 	curl_global_init(CURL_GLOBAL_DEFAULT);
@@ -721,35 +757,4 @@
 	curl_easy_cleanup(curl);
 	curl_formfree(formpost);
 	curl_global_cleanup();
-=======
-	return row;
-}
-
-/**
- * Return a resultset that has the current set of modules in it
- *
- * @return A Result set
- */
-RESULTSET *
-moduleGetList()
-{
-RESULTSET	*set;
-int		*data;
-
-	if ((data = (int *)malloc(sizeof(int))) == NULL)
-		return NULL;
-	*data = 0;
-	if ((set = resultset_create(moduleRowCallback, data)) == NULL)
-	{
-		free(data);
-		return NULL;
-	}
-	resultset_add_column(set, "Module Name", 18, COL_TYPE_VARCHAR);
-	resultset_add_column(set, "Module Type", 12, COL_TYPE_VARCHAR);
-	resultset_add_column(set, "Version", 10, COL_TYPE_VARCHAR);
-	resultset_add_column(set, "API Version", 8, COL_TYPE_VARCHAR);
-	resultset_add_column(set, "Status", 15, COL_TYPE_VARCHAR);
-
-	return set;
->>>>>>> 2b8cb8aa
-}+}
