/*
 * This file is distributed as part of the MariaDB Corporation MaxScale.  It is free
 * software: you can redistribute it and/or modify it under the terms of the
 * GNU General Public License as published by the Free Software Foundation,
 * version 2.
 *
 * This program is distributed in the hope that it will be useful, but WITHOUT
 * ANY WARRANTY; without even the implied warranty of MERCHANTABILITY or FITNESS
 * FOR A PARTICULAR PURPOSE.  See the GNU General Public License for more
 * details.
 *
 * You should have received a copy of the GNU General Public License along with
 * this program; if not, write to the Free Software Foundation, Inc., 51
 * Franklin Street, Fifth Floor, Boston, MA 02110-1301 USA.
 *
 * Copyright MariaDB Corporation Ab 2013-2014
 */

/**
 * @file service.c  - A representation of the service within the gateway.
 *
 * @verbatim
 * Revision History
 *
 * Date		Who			Description
 * 18/06/13	Mark Riddoch		Initial implementation
 * 24/06/13	Massimiliano Pinto	Added: Loading users from mysql backend in serviceStart
 * 06/02/14	Massimiliano Pinto	Added: serviceEnableRootUser routine
 * 25/02/14	Massimiliano Pinto	Added: service refresh limit feature
 * 28/02/14	Massimiliano Pinto	users_alloc moved from service_alloc to serviceStartPort (generic hashable for services)
 * 07/05/14	Massimiliano Pinto	Added: version_string initialized to NULL
 * 23/05/14	Mark Riddoch		Addition of service validation call
 * 29/05/14	Mark Riddoch		Filter API implementation
 * 09/09/14	Massimiliano Pinto	Added service option for localhost authentication
 * 13/10/14	Massimiliano Pinto	Added hashtable for resources (i.e database names for MySQL services)
 *
 * @endverbatim
 */
#include <stdio.h>
#include <stdlib.h>
#include <string.h>
#include <ctype.h>
#include <errno.h>
#include <session.h>
#include <service.h>
#include <server.h>
#include <router.h>
#include <spinlock.h>
#include <modules.h>
#include <dcb.h>
#include <users.h>
#include <filter.h>
#include <dbusers.h>
#include <poll.h>
#include <skygw_utils.h>
#include <log_manager.h>

/** Defined in log_manager.cc */
extern int            lm_enabled_logfiles_bitmask;
extern size_t         log_ses_count[];
extern __thread log_info_t tls_log_info;

/** To be used with configuration type checks */
typedef struct typelib_st {
	int          tl_nelems;
	const char*  tl_name;
	const char** tl_p_elems;
} typelib_t;
/** Set of subsequent false,true pairs */
static const char* bool_strings[11]  = {"FALSE", "TRUE", "OFF", "ON", "N", "Y", "0", "1", "NO", "YES", 0};
typelib_t bool_type   = {array_nelems(bool_strings)-1, "bool_type", bool_strings};

/** List of valid values */
static const char* sqlvar_target_strings[4] = {"MASTER", "ALL", 0};
typelib_t sqlvar_target_type = {
	array_nelems(sqlvar_target_strings)-1, 
	"sqlvar_target_type", 
	sqlvar_target_strings
};

static SPINLOCK	service_spin = SPINLOCK_INIT;
static SERVICE	*allServices = NULL;

static int find_type(typelib_t* tl, const char* needle, int maxlen);

static void service_add_qualified_param(
        SERVICE*          svc,
        CONFIG_PARAMETER* param);


/**
 * Allocate a new service for the gateway to support
 *
 *
 * @param servname	The service name
 * @param router	Name of the router module this service uses
 *
 * @return		The newly created service or NULL if an error occurred
 */
SERVICE *
service_alloc(const char *servname, const char *router)
{
SERVICE 	*service;

	if ((service = (SERVICE *)malloc(sizeof(SERVICE))) == NULL)
		return NULL;
	if ((service->router = load_module(router, MODULE_ROUTER)) == NULL)
	{
                char* home = get_maxscale_home();
                char* ldpath = getenv("LD_LIBRARY_PATH");
                
                LOGIF(LE, (skygw_log_write_flush(
                        LOGFILE_ERROR,
                        "Error : Unable to load %s module \"%s\".\n\t\t\t"
                        "      Ensure that lib%s.so exists in one of the "
                        "following directories :\n\t\t\t      "
                        "- %s/modules\n\t\t\t      - %s",
                        MODULE_ROUTER,
                        router,
                        router,
                        home,
                        ldpath)));
		free(service);
		return NULL;
	}
	service->name = strdup(servname);
	service->routerModule = strdup(router);
	if (service->name == NULL || service->routerModule == NULL)
	{
		if (service->name)
			free(service->name);
		free(service);
		return NULL;
	}
	service->version_string = NULL;
	memset(&service->stats, 0, sizeof(SERVICE_STATS));
	service->ports = NULL;
	service->stats.started = time(0);
	service->state = SERVICE_STATE_ALLOC;
	service->credentials.name = NULL;
	service->credentials.authdata = NULL;
	service->enable_root = 0;
	service->localhost_match_wildcard_host = 0;
	service->routerOptions = NULL;
	service->databases = NULL;
        service->svc_config_param = NULL;
        service->svc_config_version = 0;
	service->filters = NULL;
	service->n_filters = 0;
	service->weightby = 0;
	service->users = NULL;
	service->resources = NULL;
	spinlock_init(&service->spin);
	spinlock_init(&service->users_table_spin);
	memset(&service->rate_limit, 0, sizeof(SERVICE_REFRESH_RATE));

	spinlock_acquire(&service_spin);
	service->next = allServices;
	allServices = service;
	spinlock_release(&service_spin);

	return service;
}

/**
 * Check to see if a service pointer is valid
 *
 * @param service	The pointer to check
 * @return 1 if the service is in the list of all services
 */
int
service_isvalid(SERVICE *service)
{
SERVICE		*ptr;
int		rval = 0;

	spinlock_acquire(&service_spin);
	ptr = allServices;
	while (ptr)
	{
		if (ptr == service)
		{
			rval = 1;
			break;
		}
		ptr = ptr->next;
	}
	spinlock_release(&service_spin);
	return rval;
}

/**
 * Start an individual port/protocol pair
 *
 * @param service	The service
 * @param port		The port to start
 * @return		The number of listeners started
 */
static int
serviceStartPort(SERVICE *service, SERV_PROTOCOL *port)
{
int		listeners = 0;
char		config_bind[40];
GWPROTOCOL	*funcs;

        port->listener = dcb_alloc(DCB_ROLE_SERVICE_LISTENER);

        if (port->listener == NULL)
	{
		LOGIF(LE, (skygw_log_write_flush(
			LOGFILE_ERROR,
			"Error : Failed to create listener for service %s.",
			service->name)));
		goto retblock;
	}
	
	if (strcmp(port->protocol, "MySQLClient") == 0) {
		int loaded;

		if (service->users == NULL) {
			/*
			 * Allocate specific data for MySQL users
			 * including hosts and db names
			 */
			service->users = mysql_users_alloc();
	
			if ((loaded = load_mysql_users(service)) < 0)
			{
				LOGIF(LE, (skygw_log_write_flush(
					LOGFILE_ERROR,
					"Error : Unable to load users from %s:%d for "
					"service %s.",
					(port->address == NULL ? "0.0.0.0" : port->address),
					port->port,
					service->name)));
				hashtable_free(service->users->data);
				free(service->users);
				dcb_free(port->listener);
				port->listener = NULL;
				goto retblock;
			}
			/* At service start last update is set to USERS_REFRESH_TIME seconds earlier.
 			 * This way MaxScale could try reloading users' just after startup
 			 */
			service->rate_limit.last=time(NULL) - USERS_REFRESH_TIME;
			service->rate_limit.nloads=1;

			LOGIF(LM, (skygw_log_write(
				LOGFILE_MESSAGE,
				"Loaded %d MySQL Users for service [%s].",
				loaded, service->name)));
		}
	} 
	else 
	{
		if (service->users == NULL) {
			/* Generic users table */
			service->users = users_alloc();
		}
	}

	if ((funcs=(GWPROTOCOL *)load_module(port->protocol, MODULE_PROTOCOL)) 
		== NULL)
	{
		if (service->users->data)
		{
			hashtable_free(service->users->data);
		}
		free(service->users);
		dcb_free(port->listener);
		port->listener = NULL;
		LOGIF(LE, (skygw_log_write_flush(
                        LOGFILE_ERROR,
			"Error : Unable to load protocol module %s. Listener "
                        "for service %s not started.",
			port->protocol,
                        service->name)));
		goto retblock;
	}
	memcpy(&(port->listener->func), funcs, sizeof(GWPROTOCOL));
	port->listener->session = NULL;
	
	if (port->address)
		sprintf(config_bind, "%s:%d", port->address, port->port);
	else
		sprintf(config_bind, "0.0.0.0:%d", port->port);

	if (port->listener->func.listen(port->listener, config_bind)) 
	{
                port->listener->session = session_alloc(service, port->listener);

                if (port->listener->session != NULL) 
		{
                        port->listener->session->state = SESSION_STATE_LISTENER;
                        listeners += 1;
                } 
                else 
		{
			LOGIF(LE, (skygw_log_write_flush(
				LOGFILE_ERROR,
				"Error : Failed to create session to service %s.",
				service->name)));
			
			if (service->users->data)
			{
				hashtable_free(service->users->data);
			}
			free(service->users);
                        dcb_close(port->listener);
			port->listener = NULL;
			goto retblock;
                }
        } 
        else 
	{       
                LOGIF(LE, (skygw_log_write_flush(
                        LOGFILE_ERROR,
			"Error : Unable to start to listen port %d for %s %s.",
			port->port,
                        port->protocol,
                        service->name)));
		if (service->users->data)
		{
			hashtable_free(service->users->data);
		}
		free(service->users);
		dcb_close(port->listener);
		port->listener = NULL;
        }
        
retblock:
	return listeners;
}

/**
 * Start a service
 *
 * This function loads the protocol modules for each port on which the
 * service listens and starts the listener on that port
 *
 * Also create the router_instance for the service.
 *
 * @param service	The Service that should be started
 * @return	Returns the number of listeners created
 */
int
serviceStart(SERVICE *service)
{
SERV_PROTOCOL	*port;
int		listeners = 0;

<<<<<<< HEAD
	if((service->router_instance = service->router->createInstance(service,
										service->routerOptions)) == NULL)
	{
			LOGIF(LE, (skygw_log_write(
                LOGFILE_ERROR,
                "Error : Failed to start router for service '%s'.",
                service->name)));
		return listeners;
=======
	if ((service->router_instance = service->router->createInstance(service,
					service->routerOptions)) == NULL)
	{
		LOGIF(LE, (skygw_log_write_flush(LOGFILE_ERROR,
			"%s: Failed to create router instance for service. Service not started.",
				service->name)));
		service->state = SERVICE_STATE_FAILED;
		return NULL;
>>>>>>> 203e83d5
	}

	port = service->ports;
	while (port)
	{
		listeners += serviceStartPort(service, port);
		port = port->next;
	}
	if (listeners)
	{
		service->state = SERVICE_STATE_STARTED;
		service->stats.started = time(0);
	}

	return listeners;
}

/**
 * Start an individual listener
 *
 * @param service	The service to start the listener for
 * @param protocol	The name of the protocol
 * @param port		The port number
 */
void
serviceStartProtocol(SERVICE *service, char *protocol, int port)
{
SERV_PROTOCOL	*ptr;

	ptr = service->ports;
	while (ptr)
	{
		if (strcmp(ptr->protocol, protocol) == 0 && ptr->port == port)
			serviceStartPort(service, ptr);
		ptr = ptr->next;
	}
}


/**
 * Start all the services
 *
 * @return Return the number of services started
 */
int
serviceStartAll()
{
SERVICE	*ptr;
int	n = 0,i;

	ptr = allServices;
	while (ptr)
	{
		n += (i = serviceStart(ptr));

		if(i == 0)
		{
			LOGIF(LE, (skygw_log_write(
                LOGFILE_ERROR,
                "Error : Failed to start service '%s'.",
                ptr->name)));
		}

		ptr = ptr->next;
	}
	return n;
}

/**
 * Stop a service
 *
 * This function stops the listener for the service
 *
 * @param service	The Service that should be stopped
 * @return	Returns the number of listeners restarted
 */
int
serviceStop(SERVICE *service)
{
SERV_PROTOCOL	*port;
int		listeners = 0;

	port = service->ports;
	while (port)
	{
		poll_remove_dcb(port->listener);
		port->listener->session->state = SESSION_STATE_LISTENER_STOPPED;
		listeners++;

		port = port->next;
	}
	service->state = SERVICE_STATE_STOPPED;

	return listeners;
}

/**
 * Restart a service
 *
 * This function stops the listener for the service
 *
 * @param service	The Service that should be restarted
 * @return	Returns the number of listeners restarted
 */
int
serviceRestart(SERVICE *service)
{
SERV_PROTOCOL	*port;
int		listeners = 0;

	port = service->ports;
	while (port)
	{
                if (poll_add_dcb(port->listener) == 0) {
                        port->listener->session->state = SESSION_STATE_LISTENER;
                        listeners++;
                }
		port = port->next;
	}

	return listeners;
}


/**
 * Deallocate the specified service
 *
 * @param service	The service to deallocate
 * @return	Returns true if the service was freed
 */
int
service_free(SERVICE *service)
{
SERVICE *ptr;

	if (service->stats.n_current)
		return 0;
	/* First of all remove from the linked list */
	spinlock_acquire(&service_spin);
	if (allServices == service)
	{
		allServices = service->next;
	}
	else
	{
		ptr = allServices;
		while (ptr && ptr->next != service)
		{
			ptr = ptr->next;
		}
		if (ptr)
			ptr->next = service->next;
	}
	spinlock_release(&service_spin);

	/* Clean up session and free the memory */
	free(service->name);
	free(service->routerModule);
	if (service->credentials.name)
		free(service->credentials.name);
	if (service->credentials.authdata)
		free(service->credentials.authdata);
	free(service);
	return 1;
}

/**
 * Add a protocol/port pair to the service
 *
 * @param service	The service
 * @param protocol	The name of the protocol module
 * @param address	The address to listen with
 * @param port		The port to listen on
 * @return	TRUE if the protocol/port could be added
 */
int
serviceAddProtocol(SERVICE *service, char *protocol, char *address, unsigned short port)
{
SERV_PROTOCOL	*proto;

	if ((proto = (SERV_PROTOCOL *)malloc(sizeof(SERV_PROTOCOL))) == NULL)
	{
		return 0;
	}
	proto->protocol = strdup(protocol);
	if (address)
		proto->address = strdup(address);
	else
		proto->address = NULL;
	proto->port = port;
	spinlock_acquire(&service->spin);
	proto->next = service->ports;
	service->ports = proto;
	spinlock_release(&service->spin);

	return 1;
}

/**
 * Check if a protocol/port pair is part of the service
 *
 * @param service	The service
 * @param protocol	The name of the protocol module
 * @param port		The port to listen on
 * @return	TRUE if the protocol/port is already part of the service
 */
int
serviceHasProtocol(SERVICE *service, char *protocol, unsigned short port)
{
SERV_PROTOCOL	*proto;

	spinlock_acquire(&service->spin);
	proto = service->ports;
	while (proto)
	{
		if (strcmp(proto->protocol, protocol) == 0 && proto->port == port)
			break;
		proto = proto->next;
	}
	spinlock_release(&service->spin);

	return proto != NULL;
}

/**
 * Add a backend database server to a service
 *
 * @param service	The service to add the server to
 * @param server	The server to add
 */
void
serviceAddBackend(SERVICE *service, SERVER *server)
{
	spinlock_acquire(&service->spin);
	server->nextdb = service->databases;
	service->databases = server;
	spinlock_release(&service->spin);
}

/**
 * Test if a server is part of a service
 *
 * @param service	The service to add the server to
 * @param server	The server to add
 * @return		Non-zero if the server is already part of the service
 */
int
serviceHasBackend(SERVICE *service, SERVER *server)
{
SERVER	*ptr;

	spinlock_acquire(&service->spin);
	ptr = service->databases;
	while (ptr && ptr != server)
		ptr = ptr->nextdb;
	spinlock_release(&service->spin);

	return ptr != NULL;
}

/**
 * Add a router option to a service
 *
 * @param service	The service to add the router option to
 * @param option	The option string
 */
void
serviceAddRouterOption(SERVICE *service, char *option)
{
int	i;

	spinlock_acquire(&service->spin);
	if (service->routerOptions == NULL)
	{
		service->routerOptions = (char **)calloc(2, sizeof(char *));
		service->routerOptions[0] = strdup(option);
		service->routerOptions[1] = NULL;
	}
	else
	{
		for (i = 0; service->routerOptions[i]; i++)
			;
		service->routerOptions = (char **)realloc(service->routerOptions,
				(i + 2) * sizeof(char *));
		service->routerOptions[i] = strdup(option);
		service->routerOptions[i+1] = NULL;
	}
	spinlock_release(&service->spin);
}

/**
 * Remove the router options for the service
 *
 * @param	service	The service to remove the options from
 */
void
serviceClearRouterOptions(SERVICE *service)
{
int	i;

	spinlock_acquire(&service->spin);
	if (service->routerOptions != NULL)
	{
		for (i = 0; service->routerOptions[i]; i++)
			free(service->routerOptions[i]);
		free(service->routerOptions);
		service->routerOptions = NULL;
	}
	spinlock_release(&service->spin);
}
/**
 * Set the service user that is used to log in to the backebd servers
 * associated with this service.
 *
 * @param service	The service we are setting the data for
 * @param user		The user name to use for connections
 * @param auth		The authentication data we need, e.g. MySQL SHA1 password
 * @return	0 on failure
 */
int
serviceSetUser(SERVICE *service, char *user, char *auth)
{
	if (service->credentials.name)
		free(service->credentials.name);
	if (service->credentials.authdata)
		free(service->credentials.authdata);
	service->credentials.name = strdup(user);
	service->credentials.authdata = strdup(auth);

	if (service->credentials.name == NULL || service->credentials.authdata == NULL)
		return 0;
	return 1;
}


/**
 * Get the service user that is used to log in to the backebd servers
 * associated with this service.
 *
 * @param service	The service we are setting the data for
 * @param user		The user name to use for connections
 * @param auth		The authentication data we need, e.g. MySQL SHA1 password
 * @return		0 on failure
 */
int
serviceGetUser(SERVICE *service, char **user, char **auth)
{
	if (service->credentials.name == NULL || service->credentials.authdata == NULL)
		return 0;
	*user = service->credentials.name;
	*auth = service->credentials.authdata;
	return 1;
}

/**
 * Enable/Disable root user for this service
 * associated with this service.
 *
 * @param service	The service we are setting the data for
 * @param action	1 for root enable, 0 for disable access
 * @return		0 on failure
 */

int
serviceEnableRootUser(SERVICE *service, int action)
{
	if (action != 0 && action != 1)
		return 0;

	service->enable_root = action;

	return 1;
}

/**
 * Trim whitespace from the from an rear of a string
 *
 * @param str		String to trim
 * @return	Trimmed string, chanesg are done in situ
 */
static char *
trim(char *str)
{
char	*ptr;

	while (isspace(*str))
		str++;

	/* Point to last character of the string */
	ptr = str + strlen(str) - 1;
	while (ptr > str && isspace(*ptr))
		*ptr-- = 0;

	return str;
}

/**
 * Set the filters used by the service
 *
 * @param service	The service itself
 * @param filters	ASCII string of filters to use
 */
void
serviceSetFilters(SERVICE *service, char *filters)
{
FILTER_DEF	**flist;
char		*ptr, *brkt;
int		n = 0;

	if ((flist = (FILTER_DEF **)malloc(sizeof(FILTER_DEF *))) == NULL)
	{
		LOGIF(LE, (skygw_log_write_flush(LOGFILE_ERROR,
			"Error : Out of memory adding filters to service.\n")));
		return;
	}
	ptr = strtok_r(filters, "|", &brkt);
	while (ptr)
	{
		n++;
		if ((flist = (FILTER_DEF **)realloc(flist,
				(n + 1) * sizeof(FILTER_DEF *))) == NULL)
		{
			LOGIF(LE, (skygw_log_write_flush(LOGFILE_ERROR,
				"Error : Out of memory adding filters to service.\n")));
			return;
		}
		if ((flist[n-1] = filter_find(trim(ptr))) == NULL)
		{
			LOGIF(LE, (skygw_log_write_flush(
                                LOGFILE_ERROR,
				"Warning : Unable to find filter '%s' for service '%s'\n",
					trim(ptr), service->name
					)));
			n--;
		}
		flist[n] = NULL;
		ptr = strtok_r(NULL, "|", &brkt);
	}

	service->filters = flist;
	service->n_filters = n;
}

/**
 * Return a named service
 *
 * @param servname	The name of the service to find
 * @return The service or NULL if not found
 */
SERVICE *
service_find(char *servname)
{
SERVICE 	*service;

	spinlock_acquire(&service_spin);
	service = allServices;
	while (service && strcmp(service->name, servname) != 0)
		service = service->next;
	spinlock_release(&service_spin);

	return service;
}


/**
 * Print details of an individual service
 *
 * @param service	Service to print
 */
void
printService(SERVICE *service)
{
SERVER		*ptr = service->databases;
struct tm	result;
char		time_buf[30];
int		i;

	printf("Service %p\n", service);
	printf("\tService:				%s\n", service->name);
	printf("\tRouter:				%s (%p)\n", service->routerModule, service->router);
	printf("\tStarted:		%s",
			asctime_r(localtime_r(&service->stats.started, &result), time_buf));
	printf("\tBackend databases\n");
	while (ptr)
	{
		printf("\t\t%s:%d  Protocol: %s\n", ptr->name, ptr->port, ptr->protocol);
		ptr = ptr->nextdb;
	}
	if (service->n_filters)
	{
		printf("\tFilter chain:		");
		for (i = 0; i < service->n_filters; i++)
		{
			printf("%s %s ", service->filters[i]->name,
				i + 1 < service->n_filters ? "|" : "");
		}
		printf("\n");
	}
	printf("\tUsers data:        	%p\n", service->users);
	printf("\tTotal connections:	%d\n", service->stats.n_sessions);
	printf("\tCurrently connected:	%d\n", service->stats.n_current);
}

/**
 * Print all services
 *
 * Designed to be called within a debugger session in order
 * to display all active services within the gateway
 */
void
printAllServices()
{
SERVICE	*ptr;

	spinlock_acquire(&service_spin);
	ptr = allServices;
	while (ptr)
	{
		printService(ptr);
		ptr = ptr->next;
	}
	spinlock_release(&service_spin);
}

/**
 * Print all services to a DCB
 *
 * Designed to be called within a CLI command in order
 * to display all active services within the gateway
 */
void
dprintAllServices(DCB *dcb)
{
SERVICE	*ptr;

	spinlock_acquire(&service_spin);
	ptr = allServices;
	while (ptr)
	{
		dprintService(dcb, ptr);
		ptr = ptr->next;
	}
	spinlock_release(&service_spin);
}

/**
 * Print details of a single service.
 *
 * @param dcb		DCB to print data to
 * @param service	The service to print
 */
void dprintService(DCB *dcb, SERVICE *service)
{
SERVER		*server = service->databases;
struct tm	result;
char		timebuf[30];
int		i;

	dcb_printf(dcb, "Service %p\n", service);
	dcb_printf(dcb, "\tService:				%s\n",
						service->name);
	dcb_printf(dcb, "\tRouter: 				%s (%p)\n",
			service->routerModule, service->router);
	switch (service->state)
	{
	case SERVICE_STATE_STARTED:
		dcb_printf(dcb, "\tState: 					Started\n");
		break;
	case SERVICE_STATE_STOPPED:
		dcb_printf(dcb, "\tState: 					Stopped\n");
		break;
	case SERVICE_STATE_FAILED:
		dcb_printf(dcb, "\tState: 					Failed\n");
		break;
	case SERVICE_STATE_ALLOC:
		dcb_printf(dcb, "\tState: 					Allocated\n");
		break;
	}
	if (service->router && service->router_instance)
		service->router->diagnostics(service->router_instance, dcb);
	dcb_printf(dcb, "\tStarted:				%s",
			asctime_r(localtime_r(&service->stats.started, &result), timebuf));
	dcb_printf(dcb, "\tRoot user access:			%s\n",
			service->enable_root ? "Enabled" : "Disabled");
	if (service->n_filters)
	{
		dcb_printf(dcb, "\tFilter chain:		");
		for (i = 0; i < service->n_filters; i++)
		{
			dcb_printf(dcb, "%s %s ", service->filters[i]->name,
				i + 1 < service->n_filters ? "|" : "");
		}
		dcb_printf(dcb, "\n");
	}
	dcb_printf(dcb, "\tBackend databases\n");
	while (server)
	{
		dcb_printf(dcb, "\t\t%s:%d  Protocol: %s\n", server->name, server->port,
								server->protocol);
		server = server->nextdb;
	}
	if (service->weightby)
		dcb_printf(dcb, "\tRouting weight parameter:		%s\n",
							service->weightby);
	dcb_printf(dcb, "\tUsers data:        			%p\n",
						service->users);
	dcb_printf(dcb, "\tTotal connections:			%d\n",
						service->stats.n_sessions);
	dcb_printf(dcb, "\tCurrently connected:			%d\n",
						service->stats.n_current);
}

/**
 * List the defined services in a tabular format.
 *
 * @param dcb		DCB to print the service list to.
 */
void
dListServices(DCB *dcb)
{
SERVICE	*ptr;

	spinlock_acquire(&service_spin);
	ptr = allServices;
	if (ptr)
	{
		dcb_printf(dcb, "Services.\n");
		dcb_printf(dcb, "--------------------------+----------------------+--------+---------------\n");
		dcb_printf(dcb, "%-25s | %-20s | #Users | Total Sessions\n",
			"Service Name", "Router Module");
		dcb_printf(dcb, "--------------------------+----------------------+--------+---------------\n");
	}
	while (ptr)
	{
		dcb_printf(dcb, "%-25s | %-20s | %6d | %5d\n",
			ptr->name, ptr->routerModule,
			ptr->stats.n_current, ptr->stats.n_sessions);
		ptr = ptr->next;
	}
	if (allServices)
		dcb_printf(dcb, "--------------------------+----------------------+--------+---------------\n\n");
	spinlock_release(&service_spin);
}

/**
 * List the defined listeners in a tabular format.
 *
 * @param dcb		DCB to print the service list to.
 */
void
dListListeners(DCB *dcb)
{
SERVICE		*ptr;
SERV_PROTOCOL	*lptr;

	spinlock_acquire(&service_spin);
	ptr = allServices;
	if (ptr)
	{
		dcb_printf(dcb, "Listeners.\n");
		dcb_printf(dcb, "---------------------+--------------------+-----------------+-------+--------\n");
		dcb_printf(dcb, "%-20s | %-18s | %-15s | Port  | State\n",
			"Service Name", "Protocol Module", "Address");
		dcb_printf(dcb, "---------------------+--------------------+-----------------+-------+--------\n");
	}
	while (ptr)
	{
		lptr = ptr->ports;
		while (lptr)
		{
			dcb_printf(dcb, "%-20s | %-18s | %-15s | %5d | %s\n",
				ptr->name, lptr->protocol, 
				(lptr && lptr->address) ? lptr->address : "*",
				lptr->port,
				(lptr->listener->session->state == SESSION_STATE_LISTENER_STOPPED) ? "Stopped" : "Running"
			);

			lptr = lptr->next;
		}
		ptr = ptr->next;
	}
	if (allServices)
		dcb_printf(dcb, "---------------------+--------------------+-----------------+-------+--------\n\n");
	spinlock_release(&service_spin);
}

/**
 * Update the definition of a service
 *
 * @param service	The service to update
 * @param router	The router module to use
 * @param user		The user to use to extract information from the database
 * @param auth		The password for the user above
 */
void
service_update(SERVICE *service, char *router, char *user, char *auth)
{
void	*router_obj;

	if (!strcmp(service->routerModule, router))
	{
		if ((router_obj = load_module(router, MODULE_ROUTER)) == NULL)
		{
			LOGIF(LE, (skygw_log_write_flush(
                                LOGFILE_ERROR,
                                "Error : Failed to update router "
                                "for service %s to %s.",
				service->name,
                                router)));
		}
		else
		{
			LOGIF(LM, (skygw_log_write(
                                LOGFILE_MESSAGE,
                                "Update router for service %s to %s.",
				service->name,
                                router)));
			free(service->routerModule);
			service->routerModule = strdup(router);
			service->router = router_obj;
		}
	}
	if (user &&
            (strcmp(service->credentials.name, user) != 0 ||
             strcmp(service->credentials.authdata, auth) != 0))
	{
		LOGIF(LM, (skygw_log_write(
                        LOGFILE_MESSAGE,
                        "Update credentials for service %s.",
                        service->name)));
		serviceSetUser(service, user, auth);
	}
}


int service_refresh_users(SERVICE *service) {
	int ret = 1;
	/* check for another running getUsers request */
	if (! spinlock_acquire_nowait(&service->users_table_spin)) {
		LOGIF(LD, (skygw_log_write_flush(
			LOGFILE_DEBUG,
			"%lu [service_refresh_users] failed to get get lock for loading new users' table: another thread is loading users",
			pthread_self())));

		return 1;
	}

	
	/* check if refresh rate limit has exceeded */
	if ( (time(NULL) < (service->rate_limit.last + USERS_REFRESH_TIME)) || (service->rate_limit.nloads > USERS_REFRESH_MAX_PER_TIME)) { 
		LOGIF(LE, (skygw_log_write_flush(
			LOGFILE_ERROR,
			"Refresh rate limit exceeded for load of users' table for service '%s'.",
			service->name)));

		spinlock_release(&service->users_table_spin);
 		return 1;
	}

	service->rate_limit.nloads++;	

	/* update time and counter */
	if (service->rate_limit.nloads > USERS_REFRESH_MAX_PER_TIME) {
		service->rate_limit.nloads = 1;
		service->rate_limit.last = time(NULL);
	}

	ret = replace_mysql_users(service);

	/* remove lock */
	spinlock_release(&service->users_table_spin);

	if (ret >= 0)
		return 0;
	else
		return 1;
}

bool service_set_param_value (
        SERVICE*            service,
        CONFIG_PARAMETER*   param,
        char*               valstr,
        count_spec_t        count_spec,
        config_param_type_t type)
{
        char*    p;
        int      valint;
	bool     valbool;
	target_t valtarget;
	bool     succp = true;
                
	if (PARAM_IS_TYPE(type,PERCENT_TYPE) ||PARAM_IS_TYPE(type,COUNT_TYPE))
	{
		/**
		 * Find out whether the value is numeric and ends with '%' or '\0'
		 */
		p = valstr;
		
		while(isdigit(*p)) p++;

		errno = 0;
		
		if (p == valstr || (*p != '%' && *p != '\0'))
		{
			succp = false;
		}
		else if (*p == '%')
		{
			if (*(p+1) == '\0')
			{
				*p = '\0';
				valint = (int) strtol(valstr, (char **)NULL, 10);
				
				if (valint == 0 && errno != 0)
				{
					succp = false;
				}
				else if (PARAM_IS_TYPE(type,PERCENT_TYPE))
				{
					succp   = true;
					config_set_qualified_param(param, (void *)&valint, PERCENT_TYPE);
				}
				else
				{
					/** Log error */
				}
			}
			else
			{
				succp = false;
			}
		}
		else if (*p == '\0')
		{
			valint = (int) strtol(valstr, (char **)NULL, 10);
			
			if (valint == 0 && errno != 0)
			{
				succp = false;
			}
			else if (PARAM_IS_TYPE(type,COUNT_TYPE))
			{
				succp = true;
				config_set_qualified_param(param, (void *)&valint, COUNT_TYPE);
			}
			else
			{
				/** Log error */
			}
		}
	}
	else if (type == BOOL_TYPE)
	{
		unsigned int rc;

		rc = find_type(&bool_type, valstr, strlen(valstr)+1);
		
		if (rc > 0)
		{
			succp = true;
			if (rc%2 == 1)
			{
				valbool = false;
			}
			else if (rc%2 == 0)
			{
				valbool = true;
			}
			/** add param to config */
			config_set_qualified_param(param, 
						   (void *)&valbool, 
						   BOOL_TYPE); 
		}
		else
		{
			succp = false;
		}
	}
	else if (type == SQLVAR_TARGET_TYPE)
	{
		unsigned int rc;
		
		rc = find_type(&sqlvar_target_type, valstr, strlen(valstr)+1);
		
		if (rc > 0 && rc < 3)
		{
			succp = true;
			if (rc == 1)
			{
				valtarget = TYPE_MASTER;
			}
			else if (rc == 2)
			{
				valtarget = TYPE_ALL;
			}
			/** add param to config */
			config_set_qualified_param(param, 
						   (void *)&valtarget, 
						   SQLVAR_TARGET_TYPE);
		}
		else
		{
			succp = false;
		}
	}
	
        if (succp)
        {
		service_add_qualified_param(service, param); /*< add param to svc */
        }
        return succp;
}
/*
 * Function to find a string in typelib_t
 * (similar to find_type() of mysys/typelib.c)
 *	 
 *	 SYNOPSIS
 *	 find_type()
 *	 lib                  typelib_t
 *	 find                 String to find
 *	 length               Length of string to find
 *	 part_match           Allow part matching of value
 *	 
 *	 RETURN
 *	 0 error
 *	 > 0 position in TYPELIB->type_names +1
 */
static int find_type(
	typelib_t*  tl,
	const char* needle,
	int         maxlen)
{
	int i;
	
	if (tl == NULL || needle == NULL || maxlen <= 0)
	{
		return -1;
	}
	
	for (i=0; i<tl->tl_nelems; i++)
	{
		if (strncasecmp(tl->tl_p_elems[i], needle, maxlen) == 0)
		{
			return i+1;
		}
	}
	return 0;
}

/**
 * Add qualified config parameter to SERVICE struct.
 */ 	
static void service_add_qualified_param(
        SERVICE*          svc,
        CONFIG_PARAMETER* param)
{        
        spinlock_acquire(&svc->spin);
               
        if (svc->svc_config_param == NULL)
        {
                svc->svc_config_param = config_clone_param(param);
                svc->svc_config_param->next = NULL;
        }
        else
        {
                CONFIG_PARAMETER*  p = svc->svc_config_param;
                CONFIG_PARAMETER*  prev = NULL;
                
                while (true)
                {
                        CONFIG_PARAMETER* old;
                        
                        /** Replace existing parameter in the list, free old */
                        if (strncasecmp(param->name,
                                        p->name, 
                                        strlen(param->name)) == 0)
                        {                                
                                old = p;
                                p = config_clone_param(param);
                                p->next = old->next;
                                
                                if (prev != NULL)
                                {
                                        prev->next = p;
                                }
                                else
                                {
                                        svc->svc_config_param = p;
                                }
                                free(old);
                                break;
                        }
                        prev = p;
                        p = p->next;
                        
                        /** Hit end of the list, add new parameter */
                        if (p == NULL)
                        {
                                p = config_clone_param(param);
                                prev->next = p;
                                p->next = NULL;
                                break;
                        }
                }
        }
        /** Increment service's configuration version */
        atomic_add(&svc->svc_config_version, 1);
        spinlock_release(&svc->spin);
}

/**
 * Return the name of the service
 *
 * @param svc		The service
 */
char *
service_get_name(SERVICE *svc)
{
        return svc->name;
}

/**
 * Set the weighting parameter for the service
 *
 * @param	service		The service pointer
 * @param	weightby	The parameter name to weight the routing by
 */
void
serviceWeightBy(SERVICE *service, char *weightby)
{
	if (service->weightby)
		free(service->weightby);
	service->weightby = strdup(weightby);
}

/**
 * Return the parameter the wervice shoudl use to weight connections
 * by
 * @param service		The Service pointer
 */
char *
serviceGetWeightingParameter(SERVICE *service)
{
	return service->weightby;
}

/**
 * Enable/Disable localhost authentication match criteria
 * associated with this service.
 *
 * @param service       The service we are setting the data for
 * @param action        1 for enable, 0 for disable access
 * @return              0 on failure
 */

int
serviceEnableLocalhostMatchWildcardHost(SERVICE *service, int action)
{
	if (action != 0 && action != 1)
		return 0;

	service->localhost_match_wildcard_host = action;

	return 1;
}<|MERGE_RESOLUTION|>--- conflicted
+++ resolved
@@ -349,16 +349,6 @@
 SERV_PROTOCOL	*port;
 int		listeners = 0;
 
-<<<<<<< HEAD
-	if((service->router_instance = service->router->createInstance(service,
-										service->routerOptions)) == NULL)
-	{
-			LOGIF(LE, (skygw_log_write(
-                LOGFILE_ERROR,
-                "Error : Failed to start router for service '%s'.",
-                service->name)));
-		return listeners;
-=======
 	if ((service->router_instance = service->router->createInstance(service,
 					service->routerOptions)) == NULL)
 	{
@@ -367,7 +357,6 @@
 				service->name)));
 		service->state = SERVICE_STATE_FAILED;
 		return NULL;
->>>>>>> 203e83d5
 	}
 
 	port = service->ports;
