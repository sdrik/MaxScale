--- conflicted
+++ resolved
@@ -868,15 +868,10 @@
     mxb::Semaphore    m_semaphore;      /**< Semaphore for synchronizing with monitor thread. */
     int64_t           m_loop_called;    /**< When was the loop called the last time. */
 
-<<<<<<< HEAD
+    std::atomic_bool m_immediate_tick_requested {false};    /**< Should monitor tick immediately? */
+
     bool pre_run() override final;
     void post_run() override final;
-=======
-    std::atomic_bool m_immediate_tick_requested {false};    /**< Should monitor tick immediately? */
-
-    bool pre_run() final;
-    void post_run() final;
->>>>>>> 6da6838e
 
     bool call_run_one_tick(Worker::Call::action_t action);
     void run_one_tick();
