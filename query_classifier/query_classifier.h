--- conflicted
+++ resolved
@@ -72,18 +72,12 @@
 skygw_query_type_t query_classifier_get_type(GWBUF* querybuf);
 
 /** Free THD context and close MYSQL */
-<<<<<<< HEAD
-void  skygw_query_classifier_free(MYSQL* mysql);
-char* skygw_query_classifier_get_stmtname(MYSQL* mysql);
-void* skygw_get_affected_tables(void* thdp);
-=======
 char*           skygw_query_classifier_get_stmtname(MYSQL* mysql);
 char*           skygw_get_canonical(GWBUF* querybuf);
 bool            parse_query (GWBUF* querybuf);
 parsing_info_t* parsing_info_init(void (*donefun)(void *));
 void            parsing_info_done(void* ptr);
 bool            query_is_parsed(GWBUF* buf);
->>>>>>> cf5821d4
 
 
 EXTERN_C_BLOCK_END
