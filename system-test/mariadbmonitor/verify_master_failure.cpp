/**
 * MXS-1493: https://jira.mariadb.org/browse/MXS-1493
 *
 * Testing of master failure verification
 */

#include <maxtest/testconnections.hh>

int main(int argc, char* argv[])
{
    TestConnections test(argc, argv);

    test.tprintf("Blocking master and checking that master failure is delayed at least once.");
    test.repl->block_node(0);
    test.maxscale->wait_for_monitor();
    test.log_includes("If master does not return in .* monitor tick(s), failover begins.");

    test.tprintf("Waiting to see if failover is performed.");
<<<<<<< HEAD
    test.maxscale->wait_for_monitor(10);
=======
    sleep(15);
    test.maxscale->wait_for_monitor(2);
>>>>>>> 7dea88d5

    test.log_includes("Performing.*failover");

    // TODO: Extend the test

    return test.global_result;
}<|MERGE_RESOLUTION|>--- conflicted
+++ resolved
@@ -16,12 +16,8 @@
     test.log_includes("If master does not return in .* monitor tick(s), failover begins.");
 
     test.tprintf("Waiting to see if failover is performed.");
-<<<<<<< HEAD
-    test.maxscale->wait_for_monitor(10);
-=======
     sleep(15);
     test.maxscale->wait_for_monitor(2);
->>>>>>> 7dea88d5
 
     test.log_includes("Performing.*failover");
 
