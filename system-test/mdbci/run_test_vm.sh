--- conflicted
+++ resolved
@@ -61,12 +61,8 @@
     "target"
     "box"
     "backend_box"
-<<<<<<< HEAD
-    "clustrix_box"
     "columnstore_box"
-=======
     "xpand_box"
->>>>>>> 1b84d168
     "product"
     "version"
     "do_not_destroy_vm"
