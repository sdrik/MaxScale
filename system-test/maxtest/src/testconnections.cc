--- conflicted
+++ resolved
@@ -39,14 +39,8 @@
 const string label_galera_be = "GALERA_BACKEND";
 const string label_big_be = "BIG_REPL_BACKEND";
 const string label_2nd_mxs = "SECOND_MAXSCALE";
-<<<<<<< HEAD
-const string label_clx_be = "CLUSTRIX_BACKEND";
 const string label_columnstore_be = "COLUMNSTORE_BACKEND";
-
-=======
-const string label_cs_be = "COLUMNSTORE_BACKEND";
 const string label_clx_be = "XPAND_BACKEND";
->>>>>>> 1b84d168
 
 const StringSet recognized_mdbci_labels =
 {label_repl_be, label_big_be, label_galera_be, label_2nd_mxs, label_columnstore_be, label_clx_be};
@@ -186,135 +180,12 @@
         tprintf("Test has BACKEND_SSL label");
     }
 
-<<<<<<< HEAD
-    StringSet missing_mdbci_labels;
-    std::set_difference(m_required_mdbci_labels.begin(), m_required_mdbci_labels.end(),
-                        m_configured_mdbci_labels.begin(), m_configured_mdbci_labels.end(),
-                        std::inserter(missing_mdbci_labels, missing_mdbci_labels.begin()));
-
-    bool mdbci_call_needed = false;
-    if (missing_mdbci_labels.empty())
-    {
-        if (verbose)
-        {
-            tprintf("Machines with all required labels '%s' are running, MDBCI UP call is not needed",
-                    m_mdbci_labels_str.c_str());
-        }
-    }
-    else
-    {
-        string missing_labels_str = flatten_stringset(missing_mdbci_labels);
-        tprintf("Machines with labels '%s' are not running, MDBCI UP call is needed",
-                missing_labels_str.c_str());
-        mdbci_call_needed = true;
-    }
-
-    if (mdbci_call_needed)
-    {
-        if (call_mdbci(""))
-        {
-            exit(MDBCI_FAIL);
-        }
-    }
-
-    bool use_repl = false;
-    if (m_required_mdbci_labels.count(label_repl_be) > 0)
-    {
-        use_repl = true;
-    }
-
-    bool use_galera = false;
-    if (m_required_mdbci_labels.count(label_galera_be) > 0)
-    {
-        use_galera = true;
-    }
-
-    bool use_clustrix = false;
-    if (m_required_mdbci_labels.count(label_clx_be) > 0)
-    {
-        use_clustrix = true;
-    }
-
-    bool use_columnstore = false;
-    if (m_required_mdbci_labels.count(label_columnstore_be) > 0)
-    {
-        use_columnstore = true;
-    }
-
-    std::future<bool> repl_future;
-    std::future<bool> galera_future;
-
-    if (use_repl)
-    {
-        repl = new Mariadb_nodes("node", test_dir, verbose, m_network_config);
-        repl->setup();
-        repl->set_use_ipv6(m_use_ipv6);
-        repl->take_snapshot_command = m_take_snapshot_command.c_str();
-        repl->revert_snapshot_command = m_revert_snapshot_command.c_str();
-        repl_future = std::async(std::launch::async, &Mariadb_nodes::check_nodes, repl);
-    }
-    else
-    {
-        repl = NULL;
-    }
-
-    if (use_galera)
-    {
-        galera = new Galera_nodes("galera", test_dir, verbose, m_network_config);
-        galera->setup();
-        galera->set_use_ipv6(false);
-        galera->take_snapshot_command = m_take_snapshot_command.c_str();
-        galera->revert_snapshot_command = m_revert_snapshot_command.c_str();
-        galera_future = std::async(std::launch::async, &Galera_nodes::check_nodes, galera);
-    }
-    else
-    {
-        galera = NULL;
-    }
-
-    if (use_clustrix)
-    {
-        clustrix = new Clustrix_nodes("clustrix", test_dir, verbose, m_network_config);
-        clustrix->setup();
-        clustrix->set_use_ipv6(false);
-        clustrix->take_snapshot_command = m_take_snapshot_command.c_str();
-        clustrix->revert_snapshot_command = m_revert_snapshot_command.c_str();
-        clustrix->fix_replication();
-    }
-    else
-=======
     if (!check_create_vms())
->>>>>>> 1b84d168
     {
         exit(MDBCI_FAIL);
     }
 
-<<<<<<< HEAD
-    if (use_columnstore)
-    {
-        columnstore = new Columnstore_nodes("columnstore", test_dir, verbose, m_network_config);
-        columnstore->setup();
-        columnstore->set_use_ipv6(false);
-        columnstore->take_snapshot_command = m_take_snapshot_command.c_str();
-        columnstore->revert_snapshot_command = m_revert_snapshot_command.c_str();
-        //columnstore->fix_replication();
-    }
-    else
-    {
-        columnstore = NULL;
-    }
-
-    maxscales = new Maxscales("maxscale", test_dir, verbose, m_network_config);
-    maxscales->setup();
-    m_maxscale = std::make_unique<mxt::MaxScale>(maxscales, *m_logger, 0);
-
-    bool maxscale_ok = maxscales->check_nodes();
-    bool repl_ok = !use_repl || repl_future.get();
-    bool galera_ok = !use_galera || galera_future.get();
-    bool node_error = !maxscale_ok || !repl_ok || !galera_ok;
-=======
     bool node_error = !initialize_nodes();
->>>>>>> 1b84d168
     bool initialize = false;
 
     if (node_error || too_few_maxscales())
@@ -663,12 +534,8 @@
     const char* IPcnf;
     mdn[0] = repl;
     mdn[1] = galera;
-<<<<<<< HEAD
-    mdn[2] = clustrix;
+    mdn[2] = xpand;
     mdn[3] = columnstore;
-=======
-    mdn[2] = xpand;
->>>>>>> 1b84d168
     int i, j;
     int mdn_n = 3;
 
@@ -2091,12 +1958,8 @@
 {
     string box = envvar_get_set("box", "centos_7_libvirt");
     string backend_box = envvar_get_set("backend_box", "%s", box.c_str());
-<<<<<<< HEAD
-    envvar_get_set("columnstore_box", "%s", backend_box.c_str());
+    envvar_get_set("xpand_box", "%s", backend_box.c_str());
     envvar_get_set("clustrix_box", "%s", backend_box.c_str());
-=======
-    envvar_get_set("xpand_box", "%s", backend_box.c_str());
->>>>>>> 1b84d168
     envvar_get_set("target", "develop");
     envvar_get_set("vm_memory", "2048");
 
@@ -2368,6 +2231,12 @@
     {
         use_xpand = true;
     }
+    
+    bool use_columnstore = false;
+    if (m_required_mdbci_labels.count(label_columnstore_be) > 0)
+    {
+        use_columnstore = true;
+    }
 
     std::future<bool> repl_future;
     std::future<bool> galera_future;
@@ -2416,6 +2285,20 @@
     {
         xpand = NULL;
     }
+    
+    if (use_columnstore)
+    {
+        columnstore = new Columnstore_nodes("columnstore", test_dir, verbose, m_network_config);
+        columnstore->setup();
+        columnstore->set_use_ipv6(false);
+        columnstore->take_snapshot_command = m_take_snapshot_command.c_str();
+        columnstore->revert_snapshot_command = m_revert_snapshot_command.c_str();
+        //columnstore->fix_replication();
+    }
+    else
+    {
+        columnstore = NULL;
+    }
 
     maxscales = new Maxscales("maxscale", test_dir, verbose, m_network_config);
     maxscales->setup();
