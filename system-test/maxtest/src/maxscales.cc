--- conflicted
+++ resolved
@@ -970,16 +970,10 @@
     sett.password = m_maxscales->password;
     if (m_maxscales->ssl())
     {
-<<<<<<< HEAD
         sett.ssl.enabled = true;
-        sett.ssl.key = mxb::string_printf("%s/ssl-cert/client-key.pem", test_dir);
-        sett.ssl.cert = mxb::string_printf("%s/ssl-cert/client-cert.pem", test_dir);
-        sett.ssl.ca = mxb::string_printf("%s/ssl-cert/ca.pem", test_dir);
-=======
         sett.ssl.key = mxb::string_printf("%s/ssl-cert/client-key.pem", SOURCE_DIR);
         sett.ssl.cert = mxb::string_printf("%s/ssl-cert/client-cert.pem", SOURCE_DIR);
         sett.ssl.ca = mxb::string_printf("%s/ssl-cert/ca.pem", SOURCE_DIR);
->>>>>>> 505c989c
     }
 
     conn->open(m_maxscales->ip(), m_maxscales->rwsplit_port, db);
