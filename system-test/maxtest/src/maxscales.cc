#include <maxtest/maxscales.hh>
#include <string>
#include <maxbase/format.hh>
#include <maxbase/jansson.h>
#include <maxbase/json.hh>
#include <maxbase/string.hh>
#include <maxtest/envv.hh>
#include <maxtest/log.hh>
#include <maxtest/mariadb_connector.hh>
#include <maxtest/testconnections.hh>


using std::string;

namespace
{
const string my_prefix = "maxscale";
}

MaxScale::MaxScale(mxt::SharedData* shared)
    : m_shared(*shared)
{
}

MaxScale::~MaxScale()
{
    close_maxscale_connections();
}

bool MaxScale::setup(const mxt::NetworkConfig& nwconfig, const std::string& vm_name)
{
    auto prefixc = my_prefix.c_str();
    string key_user = mxb::string_printf("%s_user", prefixc);
    user_name = envvar_get_set(key_user.c_str(), "skysql");

    string key_pw = mxb::string_printf("%s_password", prefixc);
    password = envvar_get_set(key_pw.c_str(), "skysql");

    m_use_valgrind = readenv_bool("use_valgrind", false);
    m_use_callgrind = readenv_bool("use_callgrind", false);
    if (m_use_callgrind)
    {
        m_use_valgrind = true;
    }

    m_vmnode = nullptr;
    bool rval = false;

    auto new_node = std::make_unique<mxt::VMNode>(m_shared, vm_name);
    if (new_node->configure(nwconfig))
    {
        m_vmnode = move(new_node);

        string key_cnf = vm_name + "_cnf";
        maxscale_cnf = envvar_get_set(key_cnf.c_str(), "/etc/maxscale.cnf");

        string key_log_dir = vm_name + "_log_dir";
        maxscale_log_dir = envvar_get_set(key_log_dir.c_str(), "/var/log/maxscale/");

        string key_binlog_dir = vm_name + "_binlog_dir";
        m_binlog_dir = envvar_get_set(key_binlog_dir.c_str(), "/var/lib/maxscale/Binlog_Service/");

        rwsplit_port = 4006;
        readconn_master_port = 4008;
        readconn_slave_port = 4009;

        ports[0] = rwsplit_port;
        ports[1] = readconn_master_port;
        ports[2] = readconn_slave_port;

        rval = true;
    }
    return rval;
}

int MaxScale::connect_rwsplit(const std::string& db)
{
    mysql_close(conn_rwsplit[0]);

    conn_rwsplit[0] = open_conn_db(rwsplit_port, ip(), db, user_name, password, m_ssl);
    routers[0] = conn_rwsplit[0];

    int rc = 0;
    int my_errno = mysql_errno(conn_rwsplit[0]);

    if (my_errno)
    {
        if (verbose())
        {
            printf("Failed to connect to readwritesplit: %d, %s\n", my_errno, mysql_error(conn_rwsplit[0]));
        }
        rc = my_errno;
    }

    return rc;
}

int MaxScale::connect_readconn_master(const std::string& db)
{
    MYSQL*& conn_rc_master = conn_master;
    mysql_close(conn_rc_master);

    conn_rc_master = open_conn_db(readconn_master_port, ip(), db, user_name, password, m_ssl);
    routers[1] = conn_rc_master;

    int rc = 0;
    int my_errno = mysql_errno(conn_rc_master);

    if (my_errno)
    {
        if (verbose())
        {
            printf("Failed to connect to readwritesplit: %d, %s\n", my_errno, mysql_error(conn_rc_master));
        }
        rc = my_errno;
    }

    return rc;
}

int MaxScale::connect_readconn_slave(const std::string& db)
{
    MYSQL*& conn_rc_slave = conn_slave;
    mysql_close(conn_rc_slave);

    conn_rc_slave = open_conn_db(readconn_slave_port, ip(), db, user_name, password, m_ssl);
    routers[2] = conn_rc_slave;

    int rc = 0;
    int my_errno = mysql_errno(conn_rc_slave);

    if (my_errno)
    {
        if (verbose())
        {
            printf("Failed to connect to readwritesplit: %d, %s\n", my_errno, mysql_error(conn_rc_slave));
        }
        rc = my_errno;
    }

    return rc;
}

int MaxScale::connect_maxscale(const std::string& db)
{
    return connect_rwsplit(db) + connect_readconn_master(db) + connect_readconn_slave(db);
}

int MaxScale::connect(const std::string& db)
{
    return connect_maxscale(db);
}

int MaxScale::close_maxscale_connections()
{
    close_readconn_master();

    mysql_close(conn_slave);
    conn_slave = nullptr;

    close_rwsplit();
    return 0;
}

int MaxScale::disconnect()
{
    return close_maxscale_connections();
}

int MaxScale::restart_maxscale()
{
    int res;
    if (m_use_valgrind)
    {
        res = stop_maxscale();
        res += start_maxscale();
    }
    else
    {
        res = ssh_node("service maxscale restart", true);
    }
    return res;
}

int MaxScale::start_maxscale()
{
    int res;
    if (m_use_valgrind)
    {
        auto log_dir = maxscale_log_dir.c_str();
        if (m_use_callgrind)
        {
            res = ssh_node_f(false,
                             "sudo --user=maxscale valgrind -d "
                             "--log-file=/%s/valgrind%02d.log --trace-children=yes "
                             " --tool=callgrind --callgrind-out-file=/%s/callgrind%02d.log "
                             " /usr/bin/maxscale",
                             log_dir, m_valgrind_log_num,
                             log_dir, m_valgrind_log_num);
        }
        else
        {
            res = ssh_node_f(false,
                             "sudo --user=maxscale valgrind --leak-check=full --show-leak-kinds=all "
                             "--log-file=/%s/valgrind%02d.log --trace-children=yes "
                             "--track-origins=yes /usr/bin/maxscale",
                             log_dir, m_valgrind_log_num);
        }
        m_valgrind_log_num++;
    }
    else
    {
        res = ssh_node("service maxscale restart", true);
    }
    return res;
}

int MaxScale::stop_maxscale()
{
    int res;
    if (m_use_valgrind)
    {
        const char kill_vgrind[] = "kill $(pidof valgrind) 2>&1 > /dev/null";
        res = ssh_node(kill_vgrind, true);
        auto vgrind_pid = ssh_output("pidof valgrind");
        bool still_running = (atoi(vgrind_pid.output.c_str()) > 0);
        if ((res != 0) || still_running)
        {
            // Try again, maybe it will work.
            res = ssh_node(kill_vgrind, true);
        }
    }
    else
    {
        res = ssh_node("service maxscale stop", true);
    }
    return res;
}

long unsigned MaxScale::get_maxscale_memsize(int m)
{
    auto res = ssh_output("ps -e -o pid,vsz,comm= | grep maxscale", false);
    long unsigned mem = 0;
    pid_t pid;
    sscanf(res.output.c_str(), "%d %lu", &pid, &mem);
    return mem;
}

StringSet MaxScale::get_server_status(const std::string& name)
{
    StringSet rval;
    auto res = maxctrl("api get servers/" + name + " data.attributes.state");

    if (res.rc == 0 && res.output.length() > 2)
    {
        auto status = res.output.substr(1, res.output.length() - 2);

        for (const auto& a : mxb::strtok(status, ","))
        {
            rval.insert(mxb::trimmed_copy(a));
        }
    }

    return rval;
}

int MaxScale::port(enum service type) const
{
    switch (type)
    {
    case RWSPLIT:
        return rwsplit_port;

    case READCONN_MASTER:
        return readconn_master_port;

    case READCONN_SLAVE:
        return readconn_slave_port;
    }
    return -1;
}

void MaxScale::wait_for_monitor(int intervals)
{
    for (int i = 0; i < intervals; i++)
    {
        auto res = curl_rest_api("maxscale/debug/monitor_wait");
        if (res.rc)
        {
            log().add_failure("Monitor wait failed. Error %i, %s", res.rc, res.output.c_str());
            break;
        }
    }
}

const char* MaxScale::ip() const
{
    return m_use_ipv6 ? m_vmnode->ip6s().c_str() : m_vmnode->ip4();
}

const char* MaxScale::ip_private() const
{
    return m_vmnode->priv_ip();
}

void MaxScale::set_use_ipv6(bool use_ipv6)
{
    m_use_ipv6 = use_ipv6;
}

void MaxScale::set_ssl(bool ssl)
{
    m_ssl = ssl;
}

const char* MaxScale::hostname() const
{
    return m_vmnode->hostname();
}

const char* MaxScale::access_user() const
{
    return m_vmnode->access_user();
}

const char* MaxScale::access_homedir() const
{
    return m_vmnode->access_homedir();
}

const char* MaxScale::access_sudo() const
{
    return m_vmnode->access_sudo();
}

const char* MaxScale::sshkey() const
{
    return m_vmnode->sshkey();
}

const std::string& MaxScale::prefix()
{
    return my_prefix;
}

const char* MaxScale::ip4() const
{
    return m_vmnode->ip4();
}

const std::string& MaxScale::node_name() const
{
    return m_vmnode->m_name;
}

mxt::CmdResult MaxScale::maxctrl(const std::string& cmd, bool sudo)
{
    using CmdPriv = mxt::VMNode::CmdPriv;
    return m_vmnode->run_cmd_output("maxctrl " + cmd, sudo ? CmdPriv::SUDO : CmdPriv::NORMAL);
}

bool MaxScale::use_valgrind() const
{
    return m_use_valgrind;
}

int MaxScale::restart()
{
    return restart_maxscale();
}


void MaxScale::start()
{
    int res = start_maxscale();
    log().expect(res == 0, "MaxScale start failed, error %i.", res);
}

void MaxScale::stop()
{
    int res = stop_maxscale();
    log().expect(res == 0, "MaxScale stop failed, error %i.", res);
}

bool MaxScale::prepare_for_test()
{
    if (m_shared.settings.local_maxscale)
    {
        // MaxScale is running locally, overwrite node address.
        m_vmnode->set_local();
    }

    bool rval = false;
    if (m_vmnode->init_ssh_master())
    {
        if (m_use_valgrind)
        {
            auto vm = m_vmnode.get();
            vm->run_cmd_sudo("yum install -y valgrind gdb 2>&1");
            vm->run_cmd_sudo("apt install -y --force-yes valgrind gdb 2>&1");
            vm->run_cmd_sudo("zypper -n install valgrind gdb 2>&1");
            vm->run_cmd_sudo("rm -rf /var/cache/maxscale/maxscale.lock");
        }
        rval = true;
    }
    return rval;
}

bool MaxScale::ssl() const
{
    return m_ssl;
}

mxt::VMNode& MaxScale::vm_node()
{
    return *m_vmnode;
}

void MaxScale::expect_running_status(bool expected)
{
    const char* ps_cmd = m_use_valgrind ?
        "ps ax | grep valgrind | grep maxscale | grep -v grep | wc -l" :
        "ps -C maxscale | grep maxscale | wc -l";

    auto cmd_res = ssh_output(ps_cmd, false);
    if (cmd_res.output.empty() || (cmd_res.rc != 0))
    {
        log().add_failure("Can't check MaxScale running status. Command '%s' failed with code %i and "
                          "output '%s'.", ps_cmd, cmd_res.rc, cmd_res.output.c_str());
        return;
    }

    cmd_res.output = mxt::cutoff_string(cmd_res.output, '\n');
    string expected_str = expected ? "1" : "0";

    if (cmd_res.output != expected_str)
    {
        log().log_msgf("%s MaxScale processes detected when %s was expected. Trying again in 5 seconds.",
                       cmd_res.output.c_str(), expected_str.c_str());
        sleep(5);
        cmd_res = ssh_output(ps_cmd, false);
        cmd_res.output = mxt::cutoff_string(cmd_res.output, '\n');

        if (cmd_res.output != expected_str)
        {
            log().add_failure("%s MaxScale processes detected when %s was expected.",
                              cmd_res.output.c_str(), expected_str.c_str());
        }
    }
}

mxt::TestLogger& MaxScale::log() const
{
    return m_shared.log;
}

bool MaxScale::verbose() const
{
    return m_shared.settings.verbose;
}

bool MaxScale::start_and_check_started()
{
    int res = start_maxscale();
    expect_running_status(true);
    return res == 0;
}

bool MaxScale::stop_and_check_stopped()
{
    int res = stop_maxscale();
    expect_running_status(false);
    return res == 0;
}

bool MaxScale::reinstall(const std::string& target, const std::string& mdbci_config_name)
{
    bool rval = false;
    auto& vm = vm_node();
    log().log_msgf("Installing MaxScale on node %s.", vm.m_name.c_str());
    // TODO: make it via MDBCI and compatible with any distro
    vm.run_cmd_output_sudo("yum remove maxscale -y");
    vm.run_cmd_output_sudo("yum clean all");

    string install_cmd = mxb::string_printf(
        "mdbci install_product --product maxscale_ci --product-version %s %s/%s",
        target.c_str(), mdbci_config_name.c_str(), vm.m_name.c_str());
    if (m_shared.run_shell_command(install_cmd, "MaxScale install failed."))
    {
        rval = true;
    }
    return rval;
}

void MaxScale::copy_log(int mxs_ind, int timestamp, const std::string& test_name)
{
    string log_dir;
    if (timestamp == 0)
    {
        log_dir = mxb::string_printf("%s/LOGS/%s", mxt::BUILD_DIR, test_name.c_str());
    }
    else
    {
        log_dir = mxb::string_printf("%s/LOGS/%s/%04d", mxt::BUILD_DIR, test_name.c_str(), timestamp);
    }

    string dest_log_dir = mxb::string_printf("%s/%03d", log_dir.c_str(), mxs_ind);
    string sys = "mkdir -p " + dest_log_dir;
    system(sys.c_str());

    auto vm = m_vmnode.get();
    auto mxs_logdir = maxscale_log_dir.c_str();
    auto mxs_cnf_file = maxscale_cnf.c_str();

    if (vm->is_remote())
    {
        auto homedir = vm->access_homedir();
        int rc = ssh_node_f(true,
                            "rm -rf %s/logs; mkdir %s/logs;"
                            "cp %s/*.log %s/logs/;"
                            "test -e /tmp/core* && cp /tmp/core* %s/logs/ >& /dev/null;"
                            "cp %s %s/logs/;"
                            "chmod 777 -R %s/logs;"
                            "test -e /tmp/core*  && exit 42;",
                            homedir, homedir,
                            mxs_logdir, homedir,
                            homedir,
                            mxs_cnf_file, homedir,
                            homedir);
        string log_source = mxb::string_printf("%s/logs/*", homedir);
        vm->copy_from_node(log_source, dest_log_dir);
        log().expect(rc != 42, "Test should not generate core files");
    }
    else
    {
        auto dest = dest_log_dir.c_str();
        ssh_node_f(true, "cp %s/*.logs %s/", mxs_logdir, dest);
        ssh_node_f(true, "cp /tmp/core* %s/", dest);
        ssh_node_f(true, "cp %s %s/", mxs_cnf_file, dest);
        ssh_node_f(true, "chmod a+r -R %s", dest);
    }
}

MYSQL* MaxScale::open_rwsplit_connection(const std::string& db)
{
    return open_conn(rwsplit_port, ip4(), user_name, password, m_ssl);
}

std::unique_ptr<mxt::MariaDB> MaxScale::open_rwsplit_connection2(const string& db)
{
    auto conn = std::make_unique<mxt::MariaDB>(log());
    auto& sett = conn->connection_settings();
    sett.user = user_name;
    sett.password = password;
    if (m_ssl)
    {
        auto base_dir = mxt::SOURCE_DIR;
        sett.ssl.key = mxb::string_printf("%s/ssl-cert/client-key.pem", base_dir);
        sett.ssl.cert = mxb::string_printf("%s/ssl-cert/client-cert.pem", base_dir);
        sett.ssl.ca = mxb::string_printf("%s/ssl-cert/ca.pem", base_dir);
    }

    conn->open(ip(), rwsplit_port, db);
    return conn;
}

Connection MaxScale::rwsplit(const std::string& db)
{
    return Connection(ip4(), rwsplit_port, user_name, password, db, m_ssl);
}

Connection MaxScale::get_connection(int port, const std::string& db)
{
    return Connection(ip4(), port, user_name, password, db, m_ssl);
}

MYSQL* MaxScale::open_readconn_master_connection()
{
    return open_conn(readconn_master_port, ip4(), user_name, password, m_ssl);
}

Connection MaxScale::readconn_master(const std::string& db)
{
    return Connection(ip4(), readconn_master_port, user_name, password, db, m_ssl);
}

MYSQL* MaxScale::open_readconn_slave_connection()
{
    return open_conn(readconn_slave_port, ip4(), user_name, password, m_ssl);
}

Connection MaxScale::readconn_slave(const std::string& db)
{
    return Connection(ip4(), readconn_slave_port, user_name, password, db, m_ssl);
}

void MaxScale::close_rwsplit()
{
    mysql_close(conn_rwsplit[0]);
    conn_rwsplit[0] = NULL;
}

void MaxScale::close_readconn_master()
{
    mysql_close(conn_master);
    conn_master = NULL;
}

int MaxScale::ssh_node_f(bool sudo, const char* format, ...)
{
    va_list valist;
    va_start(valist, format);
    string cmd = mxb::string_vprintf(format, valist);
    va_end(valist);
    return ssh_node(cmd, sudo);
}

void MaxScale::copy_fw_rules(const std::string& rules_name, const std::string& rules_dir)
{
    ssh_node_f(true, "cd %s; rm -rf rules; mkdir rules; chown %s:%s rules",
               access_homedir(), access_user(), access_user());

    string src = rules_dir + "/" + rules_name;
    string dest = string(access_homedir()) + "/rules/rules.txt";

    copy_to_node(src.c_str(), dest.c_str());
    ssh_node_f(true, "chmod a+r %s", dest.c_str());
}

mxt::CmdResult MaxScale::ssh_output(const std::string& cmd, bool sudo)
{
    using CmdPriv = mxt::VMNode::CmdPriv;
    return m_vmnode->run_cmd_output(cmd, sudo ? CmdPriv::SUDO : CmdPriv::NORMAL);
}

int MaxScale::copy_to_node(const char* src, const char* dest)
{
    return m_vmnode->copy_to_node(src, dest);
}

int MaxScale::copy_from_node(const char* src, const char* dest)
{
    return m_vmnode->copy_from_node(src, dest);
}

void MaxScale::write_env_vars()
{
    m_vmnode->write_node_env_vars();
}

int MaxScale::ssh_node(const string& cmd, bool sudo)
{
    using CmdPriv = mxt::VMNode::CmdPriv;
    return m_vmnode->run_cmd(cmd, sudo ? CmdPriv::SUDO : CmdPriv::NORMAL);
}

void MaxScale::check_servers_status(const std::vector<mxt::ServerInfo::bitfield>& expected_status)
{
    auto data = get_servers();
    data.check_servers_status(expected_status);
}

void MaxScale::alter_monitor(const string& mon_name, const string& setting, const string& value)
{
    string cmd = mxb::string_printf("alter monitor %s %s %s", mon_name.c_str(),
                                    setting.c_str(), value.c_str());
    auto res = maxctrl(cmd);
    log().expect(res.rc == 0 && res.output == "OK", "Alter monitor command '%s' failed.", cmd.c_str());
}

<<<<<<< HEAD
void Maxscales::alter_service(const string& svc_name, const string& setting, const string& value)
{
    string cmd = mxb::string_printf("alter service %s %s %s", svc_name.c_str(),
                                    setting.c_str(), value.c_str());
    auto res = maxctrl(cmd);
    log().expect(res.rc == 0 && res.output == "OK", "Alter service command '%s' failed.", cmd.c_str());
}

void Maxscales::alter_server(const string& srv_name, const string& setting, const string& value)
{
    string cmd = mxb::string_printf("alter server %s %s %s", srv_name.c_str(),
                                    setting.c_str(), value.c_str());
    auto res = maxctrl(cmd);
    log().expect(res.rc == 0 && res.output == "OK", "Alter server command '%s' failed.", cmd.c_str());
}

void Maxscales::delete_log()
=======
void MaxScale::delete_log()
>>>>>>> b3487b20
{
    vm_node().run_cmd_output("truncate -s 0 /var/log/maxscale/maxscale.log",
                             mxt::VMNode::CmdPriv::SUDO);
}

mxt::CmdResult MaxScale::curl_rest_api(const std::string& path)
{
    string cmd = mxb::string_printf("curl --silent --show-error http://%s:%s@%s:%s/v1/%s",
                                    m_rest_user.c_str(), m_rest_pw.c_str(),
                                    m_rest_ip.c_str(), m_rest_port.c_str(),
                                    path.c_str());
    return ssh_output(cmd, true);
}

mxt::ServersInfo MaxScale::get_servers()
{
    using mxt::ServerInfo;
    using mxt::ServersInfo;
    using mxb::Json;

    const string field_servers = "servers";
    const string field_data = "data";
    const string field_id = "id";
    const string field_attr = "attributes";
    const string field_state = "state";
    const string field_mgroup = "master_group";
    const string field_rlag = "replication_lag";
    const string field_serverid = "server_id";
    const string field_slave_conns = "slave_connections";
    const string field_statistics = "statistics";
    const string field_gtid = "gtid_current_pos";

    // Slave conn fields
    const string field_scon_name = "connection_name";
    const string field_scon_gtid = "gtid_io_pos";
    const string field_scon_id = "master_server_id";
    const string field_scon_io = "slave_io_running";
    const string field_scon_sql = "slave_sql_running";

    // Statistics fields
    const string field_pers_conns = "persistent_connections";
    const string field_connections = "connections";

    auto try_get_int = [](const Json& json, const string& key, int64_t failval) {
            int64_t rval = failval;
            json.try_get_int(key, &rval);
            return rval;
        };

    ServersInfo rval(&m_shared.log);
    auto res = curl_rest_api(field_servers);
    if (res.rc == 0)
    {
        Json all;
        if (all.load_string(res.output))
        {
            auto data = all.get_array_elems(field_data);
            for (auto& elem : data)
            {
                ServerInfo info;
                info.name = elem.get_string(field_id);
                auto attr = elem.get_object(field_attr);
                string state = attr.get_string(field_state);
                info.status_from_string(state);

                // The following depend on the monitor and may be null.
                info.master_group = try_get_int(attr, field_mgroup, ServerInfo::GROUP_NONE);
                info.rlag = try_get_int(attr, field_rlag, ServerInfo::RLAG_NONE);
                info.server_id = try_get_int(attr, field_serverid, ServerInfo::SRV_ID_NONE);
                attr.try_get_string(field_gtid, &info.gtid);

                if (attr.contains(field_slave_conns))
                {
                    auto conns = attr.get_array_elems(field_slave_conns);
                    info.slave_connections.reserve(conns.size());
                    for (auto& conn : conns)
                    {
                        using IO_State = ServerInfo::SlaveConnection::IO_State;
                        ServerInfo::SlaveConnection conn_info;
                        conn_info.name = conn.get_string(field_scon_name);
                        conn_info.gtid = conn.get_string(field_scon_gtid);
                        conn_info.master_id = conn.get_int(field_scon_id);
                        string io_running = conn.get_string(field_scon_io);
                        conn_info.io_running = (io_running == "Yes") ? IO_State::YES :
                            ((io_running == "Connecting") ? IO_State::CONNECTING : IO_State::NO);
                        string sql_running = conn.get_string(field_scon_sql);
                        conn_info.sql_running = (sql_running == "Yes");
                        info.slave_connections.push_back(std::move(conn_info));
                    }
                }

                auto stats = attr.get_object(field_statistics);
                info.pool_conns = try_get_int(stats, field_pers_conns, -1);
                info.connections = try_get_int(stats, field_connections, 0);

                rval.add(info);
            }
        }
        else
        {
            log().add_failure("Invalid data from REST-API servers query: %s", all.error_msg().c_str());
        }
    }
    else
    {
        log().add_failure("REST-API servers query failed. Error %i, %s", res.rc, mxb_strerror(res.rc));
    }
    return rval;
}

namespace maxtest
{
void ServersInfo::add(const ServerInfo& info)
{
    m_servers.push_back(info);
}

void ServersInfo::add(ServerInfo&& info)
{
    m_servers.push_back(std::move(info));
}

const ServerInfo& ServersInfo::get(size_t i) const
{
    return m_servers[i];
}

ServerInfo ServersInfo::get(const std::string& cnf_name) const
{
    ServerInfo rval;
    for (auto& elem : m_servers)
    {
        if (elem.name == cnf_name)
        {
            rval = elem;
            break;
        }
    }
    return rval;
}

size_t ServersInfo::size() const
{
    return m_servers.size();
}

void ServersInfo::check_servers_property(size_t n_expected, const std::function<void(size_t)>& tester)
{
    // Checking only some of the servers is ok.
    if (n_expected <= m_servers.size())
    {
        for (size_t i = 0; i < n_expected; i++)
        {
            tester(i);
        }
    }
    else
    {
        m_log->add_failure("Expected at least %zu servers, found %zu.", n_expected, m_servers.size());
    }
}

void ServersInfo::check_servers_status(const std::vector<ServerInfo::bitfield>& expected_status)
{
    auto tester = [&](size_t i) {
            auto expected = expected_status[i];
            auto& info = m_servers[i];
            if (expected != info.status)
            {
                string found_str = info.status_to_string();
                string expected_str = ServerInfo::status_to_string(expected);
                m_log->add_failure("Wrong status for %s. Got '%s', expected '%s'.",
                                   info.name.c_str(), found_str.c_str(), expected_str.c_str());
            }
        };
    check_servers_property(expected_status.size(), tester);
}

void ServersInfo::check_master_groups(const std::vector<int>& expected_groups)
{
    auto tester = [&](size_t i) {
            auto expected = expected_groups[i];
            auto& info = m_servers[i];
            if (expected != info.master_group)
            {
                m_log->add_failure("Wrong master group for %s. Got '%li', expected '%i'.",
                                   info.name.c_str(), info.master_group, expected);
            }
        };
    check_servers_property(expected_groups.size(), tester);
}

void ServersInfo::check_pool_connections(const std::vector<int>& expected_conns)
{
    auto tester = [&](size_t i) {
            auto expected = expected_conns[i];
            auto& info = m_servers[i];
            if (expected != info.pool_conns)
            {
                m_log->add_failure("Wrong connection pool size for %s. Got '%li', expected '%i'.",
                                   info.name.c_str(), info.pool_conns, expected);
            }
        };
    check_servers_property(expected_conns.size(), tester);
}

void ServersInfo::check_connections(const std::vector<int>& expected_conns)
{
    auto tester = [&](size_t i) {
            auto expected = expected_conns[i];
            auto& info = m_servers[i];
            if (expected != info.connections)
            {
                m_log->add_failure("Wrong number of connections for %s. Got '%li', expected '%i'.",
                                   info.name.c_str(), info.connections, expected);
            }
        };
    check_servers_property(expected_conns.size(), tester);
}

ServersInfo::ServersInfo(TestLogger* log)
    : m_log(log)
{
}

ServersInfo& ServersInfo::operator=(const ServersInfo& rhs)
{
    m_servers = rhs.m_servers;
    m_log = rhs.m_log;
    return *this;
}

ServersInfo::ServersInfo(ServersInfo&& rhs) noexcept
    : m_servers(std::move(rhs.m_servers))
    , m_log(rhs.m_log)
{
}

ServersInfo& ServersInfo::operator=(ServersInfo&& rhs) noexcept
{
    m_servers = std::move(rhs.m_servers);
    m_log = rhs.m_log;
    return *this;
}

ServerInfo ServersInfo::get_master() const
{
    ServerInfo rval;
    for (const auto& server : m_servers)
    {
        if (server.status & ServerInfo::MASTER)
        {
            rval = server;
            break;
        }
    }
    return rval;
}

void ServersInfo::print()
{
    if (m_servers.empty())
    {
        m_log->log_msgf("No server info received from REST api.");
    }
    else
    {
        string total_msg;
        auto n = m_servers.size();
        total_msg.reserve(n * 30);
        total_msg += "Server information from REST api:\n";
        for (auto& elem : m_servers)
        {
            total_msg.append(elem.to_string_short()).append("\n");
        }
        m_log->log_msg(total_msg);
    }
}

const std::vector<ServerInfo::bitfield>& ServersInfo::default_repl_states()
{
    static const std::vector<mxt::ServerInfo::bitfield> def_repl_states =
    {mxt::ServerInfo::master_st,
     mxt::ServerInfo::slave_st, mxt::ServerInfo::slave_st, mxt::ServerInfo::slave_st};
    return def_repl_states;
}

void ServerInfo::status_from_string(const string& source)
{
    auto flags = mxb::strtok(source, ",");
    status = UNKNOWN;
    for (string& flag : flags)
    {
        mxb::trim(flag);
        if (flag == "Down")
        {
            status |= DOWN;
        }
        else if (flag == "Running")
        {
            status |= RUNNING;
        }
        else if (flag == "Master")
        {
            status |= MASTER;
        }
        else if (flag == "Slave")
        {
            status |= SLAVE;
        }
        else if (flag == "Relay Master")
        {
            status |= RELAY;
        }
        else if (flag == "Slave of External Server")
        {
            status |= SERVER_SLAVE_OF_EXT_MASTER;
        }
        else if (flag == "Binlog Relay")
        {
            status |= BLR;
        }
    }
}

std::string ServerInfo::status_to_string(bitfield status)
{
    std::string rval = "Unknown";
    if (status)
    {
        std::vector<string> items;
        items.reserve(2);
        if (status & DOWN)
        {
            items.emplace_back("Down");
        }
        if (status & MASTER)
        {
            items.emplace_back("Master");
        }
        if (status & SLAVE)
        {
            items.emplace_back("Slave");
        }
        if (status & SERVER_SLAVE_OF_EXT_MASTER)
        {
            items.emplace_back("Slave of External Server");
        }
        if (status & BLR)
        {
            items.emplace_back("Binlog Relay");
        }
        if (status & RUNNING)
        {
            items.emplace_back("Running");
        }
        if (status & RELAY)
        {
            items.emplace_back("Relay Master");
        }
        rval = mxb::create_list_string(items);
    }
    return rval;
}

std::string ServerInfo::status_to_string() const
{
    return status_to_string(status);
}

std::string ServerInfo::to_string_short() const
{
    return mxb::string_printf("%10s, %15s, %s", name.c_str(), status_to_string().c_str(), gtid.c_str());
}
}<|MERGE_RESOLUTION|>--- conflicted
+++ resolved
@@ -668,8 +668,7 @@
     log().expect(res.rc == 0 && res.output == "OK", "Alter monitor command '%s' failed.", cmd.c_str());
 }
 
-<<<<<<< HEAD
-void Maxscales::alter_service(const string& svc_name, const string& setting, const string& value)
+void MaxScale::alter_service(const string& svc_name, const string& setting, const string& value)
 {
     string cmd = mxb::string_printf("alter service %s %s %s", svc_name.c_str(),
                                     setting.c_str(), value.c_str());
@@ -677,7 +676,7 @@
     log().expect(res.rc == 0 && res.output == "OK", "Alter service command '%s' failed.", cmd.c_str());
 }
 
-void Maxscales::alter_server(const string& srv_name, const string& setting, const string& value)
+void MaxScale::alter_server(const string& srv_name, const string& setting, const string& value)
 {
     string cmd = mxb::string_printf("alter server %s %s %s", srv_name.c_str(),
                                     setting.c_str(), value.c_str());
@@ -685,10 +684,7 @@
     log().expect(res.rc == 0 && res.output == "OK", "Alter server command '%s' failed.", cmd.c_str());
 }
 
-void Maxscales::delete_log()
-=======
 void MaxScale::delete_log()
->>>>>>> b3487b20
 {
     vm_node().run_cmd_output("truncate -s 0 /var/log/maxscale/maxscale.log",
                              mxt::VMNode::CmdPriv::SUDO);
