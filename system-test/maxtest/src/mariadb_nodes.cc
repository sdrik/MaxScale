--- conflicted
+++ resolved
@@ -1118,16 +1118,10 @@
     sett.password = m_cluster.password;
     if (ssl == SslMode::ON)
     {
-<<<<<<< HEAD
-        sett.ssl.key = mxb::string_printf("%s/ssl-cert/client-key.pem", test_dir);
-        sett.ssl.cert = mxb::string_printf("%s/ssl-cert/client-cert.pem", test_dir);
-        sett.ssl.ca = mxb::string_printf("%s/ssl-cert/ca.pem", test_dir);
-        sett.ssl.enabled = true;
-=======
         sett.ssl.key = mxb::string_printf("%s/ssl-cert/client-key.pem", SOURCE_DIR);
         sett.ssl.cert = mxb::string_printf("%s/ssl-cert/client-cert.pem", SOURCE_DIR);
         sett.ssl.ca = mxb::string_printf("%s/ssl-cert/ca.pem", SOURCE_DIR);
->>>>>>> 505c989c
+        sett.ssl.enabled = true;
     }
     sett.timeout = 10;
     auto& ip = m_cluster.using_ipv6() ? m_vm.ip6s() : m_vm.ip4s();
