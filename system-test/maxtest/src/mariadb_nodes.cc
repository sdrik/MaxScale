--- conflicted
+++ resolved
@@ -1024,7 +1024,7 @@
 
 bool MariaDBCluster::check_normal_conns()
 {
-    return check_conns(this->user_name, this->password);
+    return check_conns(m_user_name, m_password);
 }
 
 bool MariaDBCluster::check_conns(const std::string& a_user_name, const std::string& a_password)
@@ -1045,11 +1045,7 @@
             if (!conn->is_open())
             {
                 logger().log_msgf("Connecting to '%s' as '%s' with SSL failed when SSL should be enabled.",
-<<<<<<< HEAD
                                   srv->m_vm.m_name.c_str(), a_user_name.c_str());
-=======
-                                  srv->m_vm.m_name.c_str(), m_user_name.c_str());
->>>>>>> a1664759
                 rval = false;
             }
 
@@ -1059,11 +1055,7 @@
             {
                 logger().log_msgf("Connecting to '%s' as '%s' without SSL succeeded when "
                                   "SSL should be required.",
-<<<<<<< HEAD
                                   srv->m_vm.m_name.c_str(), a_user_name.c_str());
-=======
-                                  srv->m_vm.m_name.c_str(), m_user_name.c_str());
->>>>>>> a1664759
                 rval = false;
             }
         }
@@ -1074,11 +1066,7 @@
             {
                 logger().log_msgf("Connecting to '%s' as '%s' without SSL failed when SSL should not "
                                   "be required.",
-<<<<<<< HEAD
                                   srv->m_vm.m_name.c_str(), a_user_name.c_str());
-=======
-                                  srv->m_vm.m_name.c_str(), m_user_name.c_str());
->>>>>>> a1664759
                 rval = false;
             }
             // SSL-connections would likely work as well, as server is always configured for it. No need to
@@ -1218,7 +1206,7 @@
 
 MariaDBServer::SMariaDB MariaDBServer::try_open_connection(SslMode ssl, const std::string& db)
 {
-    return try_open_connection(ssl, m_cluster.user_name, m_cluster.password, db);
+    return try_open_connection(ssl, m_cluster.user_name(), m_cluster.password(), db);
 }
 
 MariaDBServer::SMariaDB MariaDBServer::try_open_connection(SslMode ssl,
@@ -1228,13 +1216,8 @@
 {
     auto conn = std::make_unique<mxt::MariaDB>(m_vm.log());
     auto& sett = conn->connection_settings();
-<<<<<<< HEAD
     sett.user = user;
     sett.password = password;
-=======
-    sett.user = m_cluster.user_name();
-    sett.password = m_cluster.password();
->>>>>>> a1664759
     if (ssl == SslMode::ON)
     {
         sett.ssl.key = mxb::string_printf("%s/ssl-cert/client-key.pem", SOURCE_DIR);
@@ -1366,7 +1349,6 @@
     // Xpand lacks support for "if exists" so avoid it and simply disregard any errors on the "drop" query.
     // Xpand also does not understand "require none", so instead use empty string.
     c->try_cmd_f("drop user %s;", userhostc);
-<<<<<<< HEAD
     string require;
     if (supports_require)
     {
@@ -1376,10 +1358,6 @@
 
     if (c->try_cmd_f("create user %s identified by '%s' %s;",
                      userhostc, user.password.c_str(), require.c_str()))
-=======
-    if (c->try_cmd_f("create user %s identified by '%s' %s;",
-                     userhostc, user.password.c_str(), ssl == SslMode::ON ? "require ssl" : ""))
->>>>>>> a1664759
     {
         create_ok = true;
 
