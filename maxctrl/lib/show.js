--- conflicted
+++ resolved
@@ -244,14 +244,11 @@
     description: "How long the session has been idle, in seconds",
   },
   {
-<<<<<<< HEAD
     name: "Parameters",
     path: "attributes.parameters",
     description: "Session parameters",
   },
   {
-=======
->>>>>>> a1664759
     name: "Client TLS Cipher",
     path: "attributes.client.cipher",
     description: "Client TLS cipher",
