require('../test_utils.js')()
const mariadb = require('mariadb');
var conn

function createConnection() {
    return mariadb.createConnection({host: '127.0.0.1', port: 4006, user: 'maxuser', password: 'maxpwd'})
        .then(c => {
            conn = c
        })
}

function closeConnection() {
    conn.end()
    conn = null
}

var tests = [
    'list servers',
    'list services',
    'list listeners RW-Split-Router',
    'list monitors',
    'list sessions',
    'list filters',
    'list modules',
    'list users',
    'list commands',
    'list threads',
    'show servers',
    'show services',
    'show monitors',
    'show sessions',
    'show session 1',
    'show filters',
    'show modules',
    'show maxscale',
    'show logging',
    'show threads',
    'show thread 0',
    'show server server1',
    'show service RW-Split-Router',
    'show monitor MariaDB-Monitor',
    'show sessions',
    'show filter Hint',
    'show module readwritesplit',
    'show maxscale',
    'show logging',
    'show commands readwritesplit',
    'show qc_cache',
    'show dbusers RW-Split-Router',
]

var rdns_tests = [
    'list sessions',
    'show sessions',
    'show session 1',
]

describe("Diagnostic Commands", function() {
    before(startMaxScale)
    before(createConnection)

    tests.forEach(function(i) {
        it(i, function() {
            return doCommand(i)
                .should.be.fulfilled
        });
    })

<<<<<<< HEAD
    rdns_tests.forEach(function(i) {
        it(i + ' with reverse DNS lookups', function() {
            return doCommand(i + ' --rdns')
                .should.be.fulfilled
        });
    })

    after(closeConnection)
=======
    it('MXS-2984: Malformed `list listeners` output', function() {
        return doCommand('list listeners RW-Split-Router --tsv')
            .then(res => {
                var d = res.split('\t')
                d[0].should.equal('RW-Split-Listener')
                d[1].should.equal('4006')
                d[2].should.equal('::')
            })
    });

>>>>>>> cb8b4546
    after(stopMaxScale)
});

describe("MXS-1656: `list servers` with GTIDs", function() {
    before(startMaxScale)

    doCheck = function() {
        return doCommand('list servers --tsv')
            .then((res) => {
                // Check that at least 5 columns are returned with the last column consisting of
                // empty strings. This is because the test setup uses file and position based
                // replication.
                res = res.split('\n').map(i => i.split('\t')).map(i => i[5])
                var pos = _.uniq(res)[0]
                if (pos.length) {
                    pos.should.match(/[0-9]*-[0-9]*-[0-9]*/)
                } else {
                    pos.should.equal('')
                }
            })
    }

    it('Lists monitored servers', function() {
        return doCheck()
    });

    it('Lists unmonitored servers', function() {
        return doCommand('unlink monitor MariaDB-Monitor server1 server2 server3 server4')
            .then(() => doCheck())
    });

    it('Lists partially monitored servers', function() {
        return doCommand('link monitor MariaDB-Monitor server1 server3')
            .then(() => doCheck())
    });

    after(stopMaxScale)
});<|MERGE_RESOLUTION|>--- conflicted
+++ resolved
@@ -66,7 +66,6 @@
         });
     })
 
-<<<<<<< HEAD
     rdns_tests.forEach(function(i) {
         it(i + ' with reverse DNS lookups', function() {
             return doCommand(i + ' --rdns')
@@ -74,8 +73,6 @@
         });
     })
 
-    after(closeConnection)
-=======
     it('MXS-2984: Malformed `list listeners` output', function() {
         return doCommand('list listeners RW-Split-Router --tsv')
             .then(res => {
@@ -86,7 +83,7 @@
             })
     });
 
->>>>>>> cb8b4546
+    after(closeConnection)
     after(stopMaxScale)
 });
 
