<template>
    <base-dialog
        ref="connDialog"
        v-model="isOpened"
        :onSave="onSave"
        :title="$t('queryConfig')"
        :lazyValidation="false"
        minBodyWidth="512px"
        :hasChanged="hasChanged"
    >
        <template v-slot:form-body>
            <v-container class="pa-1">
                <v-row class="my-0 mx-n1">
                    <v-col cols="12" class="pa-1">
                        <label class="field__label color text-small-text label-required">
                            {{ $t('maxRows') }}
                        </label>
<<<<<<< HEAD
                        <v-text-field
                            v-model.number="config.maxRows"
                            type="number"
                            :rules="rules.maxRows"
                            class="std error--text__bottom mb-2 maxRows"
                            dense
=======
                        <!-- Add key to trigger rerender when dialog is opened, otherwise the input will be empty -->
                        <max-rows-input
                            :key="isOpened"
>>>>>>> 56551298
                            :height="36"
                            hide-details="auto"
                            :hasFieldsetBorder="false"
                            class="std error--text__bottom mb-2 maxRows"
                            @change="config.maxRows = $event"
                        />
                        <v-icon size="16" color="warning" class="mr-2">
                            $vuetify.icons.alertWarning
                        </v-icon>
                        <small v-html="$t('info.maxRows')" />
                    </v-col>
                    <v-col cols="12" class="pa-1 mb-3">
                        <label class="field__label color text-small-text label-required">
                            {{ $t('queryHistoryRetentionPeriod') }} ({{ $t('inDays') }})
                        </label>
                        <v-text-field
                            v-model.number="config.queryHistoryRetentionPeriod"
                            type="number"
                            :rules="rules.queryHistoryRetentionPeriod"
                            class="std error--text__bottom mb-2 queryHistoryRetentionPeriod"
                            dense
                            :height="36"
                            hide-details="auto"
                            outlined
                            required
                            @keypress="$help.preventNonNumericalVal($event)"
                        />
                    </v-col>
                    <v-col
                        v-for="(value, key) in $help.lodash.pick(config, [
                            'showQueryConfirm',
                            'showSysSchemas',
                        ])"
                        :key="key"
                        cols="12"
                        class="pa-1"
                    >
                        <v-checkbox
                            v-model="config[key]"
                            class="config-checkbox pa-0 ma-0"
                            :class="[key]"
                            :label="$t(key)"
                            color="primary"
                            hide-details="auto"
                        />
                    </v-col>
                </v-row>
            </v-container>
        </template>
    </base-dialog>
</template>

<script>
/*
 * Copyright (c) 2020 MariaDB Corporation Ab
 *
 * Use of this software is governed by the Business Source License included
 * in the LICENSE.TXT file and at www.mariadb.com/bsl11.
 *
 * Change Date: 2025-12-13
 *
 * On the date above, in accordance with the Business Source License, use
 * of this software will be governed by version 2 or later of the General
 * Public License.
 */
import { mapMutations, mapState } from 'vuex'
import MaxRowsInput from './MaxRowsInput.vue'
export default {
    name: 'query-config-dialog',
    components: {
        'max-rows-input': MaxRowsInput,
    },
    props: {
        value: { type: Boolean, required: true },
    },
    data() {
        return {
            rules: {
                queryHistoryRetentionPeriod: [
                    v =>
                        this.validatePositiveNumber({
                            v,
                            inputName: this.$t('queryHistoryRetentionPeriod'),
                        }),
                ],
            },
            curCnf: {},
            config: {
                maxRows: 10000,
                showQueryConfirm: true,
                queryHistoryRetentionPeriod: 0,
                showSysSchemas: true,
            },
        }
    },
    computed: {
        ...mapState({
            query_max_rows: state => state.persisted.query_max_rows,
            query_confirm_flag: state => state.persisted.query_confirm_flag,
            query_history_expired_time: state => state.persisted.query_history_expired_time,
            query_show_sys_schemas_flag: state => state.persisted.query_show_sys_schemas_flag,
        }),
        isOpened: {
            get() {
                return this.value
            },
            set(value) {
                this.$emit('input', value)
            },
        },
        hasChanged() {
            return !this.$help.lodash.isEqual(this.curCnf, this.config)
        },
    },
    watch: {
        isOpened: {
            immediate: true,
            handler(v) {
                if (v) {
                    this.setCurCnf()
                    this.config = this.$help.lodash.cloneDeep(this.curCnf)
                }
            },
        },
    },
    methods: {
        ...mapMutations({
            SET_QUERY_MAX_ROW: 'persisted/SET_QUERY_MAX_ROW',
            SET_QUERY_CONFIRM_FLAG: 'persisted/SET_QUERY_CONFIRM_FLAG',
            SET_QUERY_HISTORY_EXPIRED_TIME: 'persisted/SET_QUERY_HISTORY_EXPIRED_TIME',
            SET_QUERY_SHOW_SYS_SCHEMAS_FLAG: 'persisted/SET_QUERY_SHOW_SYS_SCHEMAS_FLAG',
        }),
        validatePositiveNumber({ v, inputName }) {
            if (this.$typy(v).isEmptyString) return this.$t('errors.requiredInput', { inputName })
            if (v <= 0) return this.$t('errors.largerThanZero', { inputName })
            if (v > 0) return true
        },
        setCurCnf() {
            this.curCnf = {
                maxRows: this.query_max_rows,
                showQueryConfirm: Boolean(this.query_confirm_flag),
                queryHistoryRetentionPeriod: this.$help.daysDiff(this.query_history_expired_time),
                showSysSchemas: Boolean(this.query_show_sys_schemas_flag),
            }
        },
        onSave() {
            this.SET_QUERY_MAX_ROW(this.config.maxRows)
            this.SET_QUERY_CONFIRM_FLAG(Number(this.config.showQueryConfirm))
            this.SET_QUERY_HISTORY_EXPIRED_TIME(
                this.$help.addDaysToNow(this.config.queryHistoryRetentionPeriod)
            )
            this.SET_QUERY_SHOW_SYS_SCHEMAS_FLAG(Number(this.config.showSysSchemas))
        },
    },
}
</script>

<style lang="scss" scoped>
::v-deep .config-checkbox {
    label {
        font-size: $label-control-size;
        color: $small-text;
    }
}
</style><|MERGE_RESOLUTION|>--- conflicted
+++ resolved
@@ -15,18 +15,9 @@
                         <label class="field__label color text-small-text label-required">
                             {{ $t('maxRows') }}
                         </label>
-<<<<<<< HEAD
-                        <v-text-field
-                            v-model.number="config.maxRows"
-                            type="number"
-                            :rules="rules.maxRows"
-                            class="std error--text__bottom mb-2 maxRows"
-                            dense
-=======
                         <!-- Add key to trigger rerender when dialog is opened, otherwise the input will be empty -->
                         <max-rows-input
                             :key="isOpened"
->>>>>>> 56551298
                             :height="36"
                             hide-details="auto"
                             :hasFieldsetBorder="false"
