#include <getopt.h>
#include <libgen.h>
#include <pthread.h>
#include <stdarg.h>
#include <sys/time.h>
#include <time.h>
#include <signal.h>
#include <execinfo.h>
#include <sys/stat.h>
#include <iostream>
#include <sstream>
#include <string>
#include <fstream>
#include <iostream>
#include <future>
#include <regex>
#include <maxbase/stacktrace.hh>

#include "mariadb_func.h"
#include "maxadmin_operations.h"
#include "sql_t1.h"
#include "testconnections.h"
#include "test_info.hh"
#include "envv.h"

using namespace mxb;
using std::cout;
using std::endl;
using std::string;

namespace maxscale
{

static bool start = true;
static bool check_nodes = true;
static bool manual_debug = false;
static std::string required_repl_version;
static std::string required_galera_version;
static bool restart_galera = false;
static bool require_galera = false;
static bool require_columnstore = false;
static bool multiple_maxscales = false;
}

static void perform_manual_action(const char* zMessage)
{
    std::cout << zMessage << " (press enter when done)." << std::endl;
    std::string not_used;
    std::getline(std::cin, not_used);
    std::cout << "Ok" << std::endl;
}

static void signal_set(int sig, void (* handler)(int))
{
    struct sigaction sigact = {};
    sigact.sa_handler = handler;

    do
    {
        errno = 0;
        sigaction(sig, &sigact, NULL);
    }
    while (errno == EINTR);
}

static int call_system(const char* command)
{
    int rv = system(command);

    if (rv == -1)
    {
        printf("error: Could not execute '%s'.\n", command);
    }

    return rv;
}

void sigfatal_handler(int i)
{
    dump_stacktrace();
    signal_set(i, SIG_DFL);
    raise(i);
}

void TestConnections::check_nodes(bool value)
{
    maxscale::check_nodes = value;
}

void TestConnections::skip_maxscale_start(bool value)
{
    maxscale::start = !value;
}

void TestConnections::multiple_maxscales(bool value)
{
    maxscale::multiple_maxscales = value;
}

void TestConnections::require_repl_version(const char* version)
{
    maxscale::required_repl_version = version;
}

void TestConnections::require_galera_version(const char* version)
{
    maxscale::required_galera_version = version;
}

void TestConnections::require_galera(bool value)
{
    maxscale::require_galera = value;
}

void TestConnections::require_columnstore(bool value)
{
    maxscale::require_columnstore = value;
}

void TestConnections::restart_galera(bool value)
{
    maxscale::restart_galera = value;
}

bool TestConnections::verbose = false;

TestConnections::TestConnections(int argc, char* argv[])
    : global_result(0)
    , smoke(true)
    , binlog_cmd_option(0)
    , ssl(false)
    , backend_ssl(false)
    , binlog_master_gtid(false)
    , binlog_slave_gtid(false)
    , no_clustrix(false)
    , threads(4)
    , use_ipv6(false)
{
    std::ios::sync_with_stdio(true);
    signal_set(SIGSEGV, sigfatal_handler);
    signal_set(SIGABRT, sigfatal_handler);
    signal_set(SIGFPE, sigfatal_handler);
    signal_set(SIGILL, sigfatal_handler);
#ifdef SIGBUS
    signal_set(SIGBUS, sigfatal_handler);
#endif
    gettimeofday(&start_time, NULL);

    repl = NULL;
    galera = NULL;
    maxscales = NULL;
    reinstall_maxscale = false;

    read_env();

    bool maxscale_init = true;

    static struct option long_options[] =
    {

        {"help",              no_argument,              0,                        'h'                },
        {"verbose",           no_argument,              0,                        'v'                },
        {"silent",            no_argument,              0,                        'n'                },
        {"quiet",             no_argument,              0,                        'q'                },
        {"no-maxscale-start", no_argument,              0,                        's'                },
        {"no-maxscale-init",  no_argument,              0,                        'i'                },
        {"no-nodes-check",    no_argument,              0,                        'r'                },
        {"restart-galera",    no_argument,              0,                        'g'                },
        {"no-timeouts",       no_argument,              0,                        'z'                },
        {"no-galera",         no_argument,              0,                        'y'                },
        {"local-maxscale",    optional_argument,        0,                        'l'                },
        {"reinstall-maxscale",no_argument,              0,                        'm'                },
        {0,                   0,                        0,                        0                  }
    };

    int c;
    int option_index = 0;

    while ((c = getopt_long(argc, argv, "hvnqsirgzyl::", long_options, &option_index)) != -1)
    {
        switch (c)
        {
        case 'v':
            verbose = true;
            break;

        case 'n':
            verbose = false;
            break;

        case 'q':
            if (!freopen("/dev/null", "w", stdout))
            {
                printf("warning: Could not redirect stdout to /dev/null.\n");
            }
            break;

        case 'h':
            {
                printf("Options:\n");

                struct option* o = long_options;

                while (o->name)
                {
                    printf("-%c, --%s\n", o->val, o->name);
                    ++o;
                }
                exit(0);
            }
            break;

        case 's':
            printf("Maxscale won't be started\n");
            maxscale::start = false;
            maxscale::manual_debug = true;
            break;

        case 'i':
            printf("Maxscale won't be started and Maxscale.cnf won't be uploaded\n");
            maxscale_init = false;
            break;

        case 'r':
            printf("Nodes are not checked before test and are not restarted\n");
            maxscale::check_nodes = false;
            break;

        case 'g':
            printf("Restarting Galera setup\n");
            maxscale::restart_galera = true;
            break;

        case 'z':
            m_enable_timeouts = false;
            break;

        case 'y':
            printf("Do not use Galera setup\n");
            no_galera = true;
            break;

        case 'l':
            {
                printf("MaxScale assumed to be running locally; "
                       "not started and logs not downloaded.");

                maxscale::start = false;
                maxscale::manual_debug = true;
                maxscale_init = false;
                m_no_maxscale_log_copy = true;
                m_local_maxscale = true;

                std::regex regex1("maxscale_000_network=[0-9]+\\.[0-9]+\\.[0-9]+\\.[0-9]+");
                std::string replace1("maxscale_000_network=127.0.0.1");
                network_config = regex_replace(network_config, regex1, replace1);

                std::regex regex2("maxscale_000_private_ip=[0-9]+\\.[0-9]+\\.[0-9]+\\.[0-9]+");
                std::string replace2("maxscale_000_private_ip=127.0.0.1");
                network_config = regex_replace(network_config, regex2, replace2);
            }
            break;

        case 'm':
            printf("Maxscale will be reinstalled");
            reinstall_maxscale = true;
            break;

        default:
            printf("UNKNOWN OPTION: %c\n", c);
            break;
        }
    }

    m_test_name = (optind < argc) ? argv[optind] : basename(argv[0]);
    set_template_and_labels();
    tprintf("testname: '%s', template: '%s'", m_test_name.c_str(), m_config_template.c_str());
    set_mdbci_labels();

    if (has_label(m_labels, "BACKEND_SSL"))
    {
        backend_ssl = true;
        tprintf("Test has BACKEND_SSL label");
    }

    std::string delimiter = std::string (",");
    size_t pos_start = 0, pos_end, delim_len = delimiter.length();
    std::string label;
    std::string mdbci_labels_c = m_mdbci_labels + delimiter;

    bool mdbci_call_needed = false;

    while ((pos_end = mdbci_labels_c.find (delimiter, pos_start)) != std::string::npos)
    {
        label = mdbci_labels_c.substr (pos_start, pos_end - pos_start);
        pos_start = pos_end + delim_len;
        if (configured_labels.find(label, 0) == std::string::npos)
        {
            mdbci_call_needed = true;
            tprintf("Machines with label '%s' are not running, MDBCI UP call is needed", label.c_str());
        }
        else if (verbose)
        {
            tprintf("Machines with label '%s' are running, MDBCI UP call is not needed", label.c_str());
        }
    }

    if (mdbci_call_needed)
    {
        if (call_mdbci(""))
        {
            exit(MDBCI_FAUILT);
        }
    }

    if (m_mdbci_labels.find(std::string("REPL_BACKEND")) == std::string::npos)
    {
        no_repl = true;
        if (verbose)
        {
            tprintf("No need to use Master/Slave");
        }
    }

    if (m_mdbci_labels.find(std::string("GALERA_BACKEND")) == std::string::npos)
    {
        no_galera = true;
        if (verbose)
        {
            tprintf("No need to use Galera");
        }
    }

<<<<<<< HEAD
    if (m_mdbci_labels.find(std::string("CLUSTRIX_BACKEND")) == std::string::npos)
    {
        no_clustrix = true;
        if (verbose)
        {
            tprintf("No need to use Clustrix");
        }
    }

    m_get_logs_command = (char *) malloc(strlen(test_dir) + 14);
    sprintf(m_get_logs_command, "%s/get_logs.sh", test_dir);
=======
    m_get_logs_command = (string)test_dir + "/get_logs.sh";
>>>>>>> d69e5190

    sprintf(ssl_options,
            "--ssl-cert=%s/ssl-cert/client-cert.pem --ssl-key=%s/ssl-cert/client-key.pem",
            test_dir,
            test_dir);
    setenv("ssl_options", ssl_options, 1);

    if (maxscale::require_columnstore)
    {
        cout << "ColumnStore testing is not yet implemented, skipping test" << endl;
        exit(0);
    }

    std::future<bool> repl_future;
    std::future<bool> galera_future;

    if (!no_repl)
    {
        repl = new Mariadb_nodes("node", test_dir, verbose, network_config);
        repl->setup();
        repl->use_ipv6 = use_ipv6;
        repl->take_snapshot_command = m_take_snapshot_command.c_str();
        repl->revert_snapshot_command = m_revert_snapshot_command.c_str();
        repl_future = std::async(std::launch::async, &Mariadb_nodes::check_nodes, repl);
    }
    else
    {
        repl = NULL;
    }

    if (!no_galera)
    {
        galera = new Galera_nodes("galera", test_dir, verbose, network_config);
<<<<<<< HEAD
        galera->setup();
=======
        // galera->use_ipv6 = use_ipv6;
>>>>>>> d69e5190
        galera->use_ipv6 = false;
        galera->take_snapshot_command = m_take_snapshot_command.c_str();
        galera->revert_snapshot_command = m_revert_snapshot_command.c_str();
        galera_future = std::async(std::launch::async, &Galera_nodes::check_nodes, galera);
    }
    else
    {
        galera = NULL;
    }

    if (!no_clustrix)
    {
        clustrix = new Clustrix_nodes("clustrix", test_dir, verbose, network_config);
        clustrix->setup();
        clustrix->use_ipv6 = false;
        clustrix->take_snapshot_command = m_take_snapshot_command;
        clustrix->revert_snapshot_command = m_revert_snapshot_command;
        clustrix->fix_replication();
    }
    else
    {
        clustrix = NULL;
    }

    maxscales = new Maxscales("maxscale", test_dir, verbose, network_config);
    maxscales->setup();

    bool maxscale_ok = maxscales->check_nodes();
    bool repl_ok = no_repl || repl_future.get();
    bool galera_ok = no_galera || galera_future.get();
    bool node_error = !maxscale_ok || !repl_ok || !galera_ok;
    bool initialize = false;

    if (node_error || too_many_maxscales())
    {
        initialize = true;
        tprintf("Recreating VMs: %s", node_error ? "node check failed" : "too many maxscales");

        if (call_mdbci("--recreate"))
        {
            exit(MDBCI_FAUILT);
        }
    }

    if (reinstall_maxscale)
    {
<<<<<<< HEAD
        initialize = true;

        if (reinstall_maxscales())
        {
            tprintf("Failed to install Maxscale: target is %s", m_target);
            exit(MDBCI_FAUILT);
        }
=======
        tprintf("Failed to install Maxscale: target is %s", m_target.c_str());
        exit(MDBCI_FAUILT);
>>>>>>> d69e5190
    }

    if (initialize)
    {
        std::string src = std::string(test_dir) + "/mdbci/add_core_cnf.sh";
        maxscales->copy_to_node(0, src.c_str(), maxscales->access_homedir[0]);
        maxscales->ssh_node_f(0, true, "%s/add_core_cnf.sh %s", maxscales->access_homedir[0],
                              verbose ? "verbose" : "");
    }


    maxscales->use_ipv6 = use_ipv6;
    maxscales->ssl = ssl;

    // Stop MaxScale to prevent it from interfering with the replication setup process
    if (!maxscale::manual_debug)
    {
        for (int i = 0; i < maxscales->N; i++)
        {
            maxscales->stop(i);
        }
    }

    if ((maxscale::restart_galera) && (galera))
    {
        galera->stop_nodes();
        galera->start_replication();
    }

    if (maxscale::check_nodes)
    {
        if (repl && !repl->fix_replication())
        {
            exit(BROKEN_VM_FAUILT);
        }
        if (galera && !galera->fix_replication())
        {
            exit(BROKEN_VM_FAUILT);
        }
    }

    if (repl && maxscale::required_repl_version.length())
    {
        int ver_repl_required = get_int_version(maxscale::required_repl_version);
        std::string ver_repl = repl->get_lowest_version();
        int int_ver_repl = get_int_version(ver_repl);

        if (int_ver_repl < ver_repl_required)
        {
            tprintf("Test requires a higher version of backend servers, skipping test.");
            tprintf("Required version: %s", maxscale::required_repl_version.c_str());
            tprintf("Master-slave version: %s", ver_repl.c_str());
            exit(0);
        }
    }

    if (galera && maxscale::required_galera_version.length())
    {
        int ver_galera_required = get_int_version(maxscale::required_galera_version);
        std::string ver_galera = galera->get_lowest_version();
        int int_ver_galera = get_int_version(ver_galera);

        if (int_ver_galera < ver_galera_required)
        {
            tprintf("Test requires a higher version of backend servers, skipping test.");
            tprintf("Required version: %s", maxscale::required_galera_version.c_str());
            tprintf("Galera version: %s", ver_galera.c_str());
            exit(0);
        }
    }

    if (maxscale_init)
    {
        init_maxscales();
    }

    if (backend_ssl)
    {
        tprintf("Configuring backends for ssl \n");
        repl->configure_ssl(true);
        if (galera)
        {
            galera->configure_ssl(false);
            galera->start_replication();
        }
    }

    if (mdbci_call_needed)
    {
        int ec;
        char * ver = maxscales->ssh_node_output(0, "maxscale --version-full", false, &ec);
        if (ec)
        {
            tprintf("Error retrival of Maxscale version info");
        }
        else
        {
            tprintf("Maxscale_full_version_start:\n%s\nMaxscale_full_version_end\n", ver);
        }
    }

    char str[1024];
    sprintf(str, "mkdir -p LOGS/%s", m_test_name.c_str());
    call_system(str);

    timeout = 999999999;
    set_log_copy_interval(999999999);
    pthread_create(&timeout_thread_p, NULL, timeout_thread, this);
    pthread_create(&log_copy_thread_p, NULL, log_copy_thread, this);
    tprintf("Starting test");
    gettimeofday(&start_time, NULL);
}

TestConnections::~TestConnections()
{
    for (auto& a : m_on_destroy)
    {
        a();
    }

    if (backend_ssl)
    {
        repl->disable_ssl();
        // galera->disable_ssl();
    }

    // stop all Maxscales to detect crashes on exit
    for (int i = 0; i < maxscales->N; i++)
    {
        stop_maxscale(i);
    }

    if (maxscales->use_valgrind)
    {
        sleep(15);      // sleep to let logs be written do disks
    }

    copy_all_logs();

    /* Temporary disable snapshot revert due to Galera failures
     *  if (global_result != 0 )
     *  {
     *   if (no_vm_revert)
     *   {
     *       tprintf("no_vm_revert flag is set, not reverting VMs\n");
     *   }
     *   else
     *   {
     *       tprintf("Reverting snapshot\n");
     *       revert_snapshot((char*) "clean");
     *   }
     *  }
     */

    if (repl)
    {
        delete repl;
    }
    if (galera)
    {
        delete galera;
    }

    if (maxscale::multiple_maxscales)
    {
        maxscales->stop_all();
    }

    if (global_result)
    {
        // This causes the test to fail if a core dump is found
        exit(1);
    }
}

void TestConnections::report_result(const char* format, va_list argp)
{
    timeval t2;
    gettimeofday(&t2, NULL);
    double elapsedTime = (t2.tv_sec - start_time.tv_sec);
    elapsedTime += (double) (t2.tv_usec - start_time.tv_usec) / 1000000.0;

    global_result += 1;

    printf("%04f: TEST_FAILED! ", elapsedTime);

    vprintf(format, argp);

    if (format[strlen(format) - 1] != '\n')
    {
        printf("\n");
    }
}

void TestConnections::add_result(bool result, const char* format, ...)
{
    if (result)
    {
        va_list argp;
        va_start(argp, format);
        report_result(format, argp);
        va_end(argp);
    }
}

void TestConnections::expect(bool result, const char* format, ...)
{
    if (!result)
    {
        va_list argp;
        va_start(argp, format);
        report_result(format, argp);
        va_end(argp);
    }
}

void TestConnections::read_mdbci_info()
{
    m_mdbci_vm_path = envvar_read_write_def_str("MDBCI_VM_PATH", "%s/vms/", getenv("HOME"));

    string cmd = "mkdir -p " + m_mdbci_vm_path;
    if (system(cmd.c_str()))
    {
        tprintf("Unable to create MDBCI VMs direcory '%s', exiting", m_mdbci_vm_path.c_str());
        exit(MDBCI_FAUILT);
    }
    m_mdbci_template = envvar_read_write_def_str("template", "default");
    m_target = envvar_read_write_def_str("target", "develop");

    m_mdbci_config_name = envvar_read_write_def_str("mdbci_config_name", "local");
    vm_path = m_mdbci_vm_path + "/" + m_mdbci_config_name;

    if (!m_mdbci_config_name.empty())
    {
        std::ifstream nc_file;
        nc_file.open(vm_path + "_network_config");
        std::stringstream strStream;
        strStream << nc_file.rdbuf();
        network_config = strStream.str();
        nc_file.close();

        nc_file.open(vm_path + "_configured_labels");
        std::stringstream strStream1;
        strStream1 << nc_file.rdbuf();
        configured_labels = strStream1.str();
        nc_file.close();
    }
    else
    {
        tprintf("The name of MDBCI configuration is not defined, exiting!");
        exit(1);
    }
    if (verbose)
    {
        tprintf(network_config.c_str());
    }
}

void TestConnections::read_env()
{
    read_mdbci_info();
    if (verbose)
    {
        printf("Reading test setup configuration from environmental variables\n");
    }

    ssl = readenv_bool("ssl", true);

    if (readenv_bool("mysql51_only", false) || readenv_bool("no_nodes_check", false))
    {
        maxscale::check_nodes = false;
    }

    if (readenv_bool("no_maxscale_start", false))
    {
        maxscale::start = false;
    }

    m_no_backend_log_copy = readenv_bool("no_backend_log_copy", false);
    m_no_maxscale_log_copy = readenv_bool("no_maxscale_log_copy", false);
    use_ipv6 = readenv_bool("use_ipv6", false);
    backend_ssl = readenv_bool("backend_ssl", false);
    smoke = readenv_bool("smoke", false);
    threads = readenv_int("threads", 4);
    m_use_snapshots = readenv_bool("use_snapshots", false);
    m_take_snapshot_command = envvar_read_write_def_str(
        "take_snapshot_command", "mdbci snapshot take --path-to-nodes %s --snapshot-name ",
        m_mdbci_config_name.c_str());
    m_revert_snapshot_command = envvar_read_write_def_str(
        "revert_snapshot_command", "mdbci snapshot revert --path-to-nodes %s --snapshot-name ",
        m_mdbci_config_name.c_str());
    no_vm_revert = readenv_bool("no_vm_revert", true);
}

void TestConnections::print_env()
{
    printf("Maxscale IP\t%s\n", maxscales->IP[0]);
    printf("Maxscale User name\t%s\n", maxscales->user_name);
    printf("Maxscale Password\t%s\n", maxscales->password);
    printf("Maxscale SSH key\t%s\n", maxscales->sshkey[0]);
    printf("Maxadmin password\t%s\n", maxscales->maxadmin_password[0]);
    printf("Access user\t%s\n", maxscales->access_user[0]);
    if (repl)
    {
        repl->print_env();
    }
    if (galera)
    {
        galera->print_env();
    }
}

/**
 * Set config template file and test labels.
 */
void TestConnections::set_template_and_labels()
{
    const TestDefinition* found = nullptr;
    for (int i = 0; test_definitions[i].name; i++)
    {
        auto* test = &test_definitions[i];
        if (test->name == m_test_name)
        {
            found = test;
            break;
        }
    }

    string labels_string;
    if (found)
    {
        labels_string = found->labels;
        m_config_template = found->config_template;
    }
    else
    {
        printf("Failed to find configuration template for test '%s', using default template '%s'.\n",
               m_test_name.c_str(), default_template);
        m_config_template = default_template;
    }

    auto labels_pos = labels_string.find("LABELS;");
    if (labels_pos != string::npos)
    {
        m_labels = labels_string.substr(labels_pos);
    }
    else
    {
        m_labels = "LABELS;REPL_BACKEND";
    }
}

void TestConnections::process_template(int m, const string& template_name, const char* dest)
{
    struct stat stb;
    char str[4096];
    char template_file[1024];

    char extended_template_file[1024 + 12];

    sprintf(template_file, "%s/cnf/maxscale.cnf.template.%s", test_dir, template_name.c_str());
    sprintf(extended_template_file, "%s.%03d", template_file, m);

    if (stat((char*)extended_template_file, &stb) == 0)
    {
        strcpy(template_file, extended_template_file);
    }
    tprintf("Template file is %s\n", template_file);

    sprintf(str, "cp %s maxscale.cnf", template_file);
    if (verbose)
    {
        tprintf("Executing '%s' command\n", str);
    }
    if (system(str) != 0)
    {
        tprintf("Error copying maxscale.cnf template\n");
        return;
    }

    if (backend_ssl)
    {
        tprintf("Adding ssl settings\n");
        system("sed -i \"s|type=server|type=server\\nssl=required\\nssl_cert=/###access_homedir###/certs/client-cert.pem\\nssl_key=/###access_homedir###/certs/client-key.pem\\nssl_ca_cert=/###access_homedir###/certs/ca.pem\\nssl_cert_verify_depth=9\\nssl_version=MAX|g\" maxscale.cnf");
    }

    sprintf(str, "sed -i \"s/###threads###/%d/\"  maxscale.cnf", threads);
    system(str);

    Mariadb_nodes * mdn[3];
    char * IPcnf;
    mdn[0] = repl;
    mdn[1] = galera;
    mdn[2] = clustrix;
    int i, j;
    int mdn_n = 3;

    for (j = 0; j < mdn_n; j++)
    {
        if (mdn[j])
        {
            for (i = 0; i < mdn[j]->N; i++)
            {
                if (mdn[j]->use_ipv6)
                {
                    IPcnf = mdn[j]->IP6[i];
                }
                else
                {
                    IPcnf = mdn[j]->IP_private[i];
                }
                sprintf(str, "sed -i \"s/###%s_server_IP_%0d###/%s/\" maxscale.cnf",
                        mdn[j]->prefix, i + 1, IPcnf);
                system(str);

                sprintf(str, "sed -i \"s/###%s_server_port_%0d###/%d/\" maxscale.cnf",
                        mdn[j]->prefix, i + 1, mdn[j]->port[i]);
                system(str);
            }

            sprintf(str, "sed -i \"s/###%s###/%s/\" maxscale.cnf", mdn[j]->cnf_server_name.c_str(), mdn[j]->cnf_servers().c_str());
            system(str);
            sprintf(str, "sed -i \"s/###%s_line###/%s/\" maxscale.cnf", mdn[j]->cnf_server_name.c_str(), mdn[j]->cnf_servers_line().c_str());
            system(str);

            mdn[j]->connect();
            execute_query(mdn[j]->nodes[0], (char *) "CREATE DATABASE IF NOT EXISTS test");
            mdn[j]->close_connections();
        }
    }

    sprintf(str, "sed -i \"s/###access_user###/%s/g\" maxscale.cnf", maxscales->access_user[m]);
    system(str);

    sprintf(str, "sed -i \"s|###access_homedir###|%s|g\" maxscale.cnf", maxscales->access_homedir[m]);
    system(str);

    if (repl && repl->v51)
    {
        system("sed -i \"s/###repl51###/mysql51_replication=true/g\" maxscale.cnf");
    }
    maxscales->copy_to_node_legacy((char *) "maxscale.cnf", (char *) dest, m);
}

void TestConnections::init_maxscales()
{
    // Always initialize the first MaxScale
    init_maxscale(0);

    if (maxscale::multiple_maxscales)
    {
        for (int i = 1; i < maxscales->N; i++)
        {
            init_maxscale(i);
        }
    }
}

void TestConnections::init_maxscale(int m)
{
    process_template(m, m_config_template, maxscales->access_homedir[m]);
    if (maxscales->ssh_node_f(m, true, "test -d %s/certs", maxscales->access_homedir[m]))
    {
        tprintf("SSL certificates not found, copying to maxscale");
        maxscales->ssh_node_f(m,
                              true,
                              "rm -rf %s/certs;mkdir -m a+wrx %s/certs;",
                              maxscales->access_homedir[m],
                              maxscales->access_homedir[m]);

        char str[4096];
        char dtr[4096];
        sprintf(str, "%s/ssl-cert/*", test_dir);
        sprintf(dtr, "%s/certs/", maxscales->access_homedir[m]);
        maxscales->copy_to_node_legacy(str, dtr, m);
        sprintf(str, "cp %s/ssl-cert/* .", test_dir);
        call_system(str);
        maxscales->ssh_node_f(m, true, "chmod -R a+rx %s;", maxscales->access_homedir[m]);
    }

    maxscales->ssh_node_f(m,
                          true,
                          "cp maxscale.cnf %s;"
                          "iptables -F INPUT;"
                          "rm -rf %s/*.log /tmp/core* /dev/shm/* /var/lib/maxscale/maxscale.cnf.d/ /var/lib/maxscale/*;",
                          maxscales->maxscale_cnf[m],
                          maxscales->maxscale_log_dir[m]);
    if (maxscale::start)
    {
        maxscales->restart_maxscale(m);
        maxscales->ssh_node_f(m,
                              true,
                              "maxctrl api get maxscale/debug/monitor_wait");
    }
    else
    {
        maxscales->stop_maxscale(m);
    }
}

void TestConnections::copy_one_mariadb_log(Mariadb_nodes* nrepl, int i, std::string filename)
{
    auto log_retrive_commands =
    {
        "cat /var/lib/mysql/*.err",
        "cat /var/log/syslog | grep mysql",
        "cat /var/log/messages | grep mysql"
    };

    int j = 1;

    for (auto cmd : log_retrive_commands)
    {
        auto output = nrepl->ssh_output(cmd, i).second;

        if (!output.empty())
        {
            std::ofstream outfile(filename + std::to_string(j++));

            if (outfile)
            {
                outfile << output;
            }
        }
    }
}

int TestConnections::copy_mariadb_logs(Mariadb_nodes* nrepl,
                                       const char* prefix,
                                       std::vector<std::thread>& threads)
{
    int local_result = 0;

    if (nrepl)
    {
        for (int i = 0; i < nrepl->N; i++)
        {
            // Do not copy MariaDB logs in case of local backend
            if (strcmp(nrepl->IP[i], "127.0.0.1") != 0)
            {
                char str[4096];
                sprintf(str, "LOGS/%s/%s%d_mariadb_log", m_test_name.c_str(), prefix, i);
                threads.emplace_back(&TestConnections::copy_one_mariadb_log, this, nrepl, i, str);
            }
        }
    }

    return local_result;
}

int TestConnections::copy_all_logs()
{
    set_timeout(300);

    char str[PATH_MAX + 1];
    sprintf(str, "mkdir -p LOGS/%s", m_test_name.c_str());
    call_system(str);

    std::vector<std::thread> threads;

    if (!m_no_backend_log_copy)
    {
        copy_mariadb_logs(repl, "node", threads);
        copy_mariadb_logs(galera, "galera", threads);
    }

    int rv = 0;

    if (!m_no_maxscale_log_copy)
    {
        rv = copy_maxscale_logs(0);
    }

    for (auto& a : threads)
    {
        a.join();
    }

    return rv;
}
int TestConnections::copy_maxscale_logs(double timestamp)
{
    char log_dir[PATH_MAX + 1024];
    char log_dir_i[sizeof(log_dir) + 1024];
    char sys[sizeof(log_dir_i) + 1024];
    if (timestamp == 0)
    {
        sprintf(log_dir, "LOGS/%s", m_test_name.c_str());
    }
    else
    {
        sprintf(log_dir, "LOGS/%s/%04f", m_test_name.c_str(), timestamp);
    }
    for (int i = 0; i < maxscales->N; i++)
    {
        sprintf(log_dir_i, "%s/%03d", log_dir, i);
        sprintf(sys, "mkdir -p %s", log_dir_i);
        call_system(sys);
        if (strcmp(maxscales->IP[i], "127.0.0.1") != 0)
        {
            int rc = maxscales->ssh_node_f(i, true,
                                           "rm -rf %s/logs;"
                                           "mkdir %s/logs;"
                                           "cp %s/*.log %s/logs/;"
                                           "cp /tmp/core* %s/logs/;"
                                           "cp %s %s/logs/;"
                                           "chmod 777 -R %s/logs;"
                                           "ls /tmp/core* && exit 42;",
                                           maxscales->access_homedir[i],
                                           maxscales->access_homedir[i],
                                           maxscales->maxscale_log_dir[i],
                                           maxscales->access_homedir[i],
                                           maxscales->access_homedir[i],
                                           maxscales->maxscale_cnf[i],
                                           maxscales->access_homedir[i],
                                           maxscales->access_homedir[i]);
            sprintf(sys, "%s/logs/*", maxscales->access_homedir[i]);
            maxscales->copy_from_node(i, sys, log_dir_i);
            expect(rc != 42, "Test should not generate core files");
        }
        else
        {
            maxscales->ssh_node_f(i, true, "cp %s/*.logs %s/", maxscales->maxscale_log_dir[i], log_dir_i);
            maxscales->ssh_node_f(i, true, "cp /tmp/core* %s/", log_dir_i);
            maxscales->ssh_node_f(i, true, "cp %s %s/", maxscales->maxscale_cnf[i], log_dir_i);
            maxscales->ssh_node_f(i, true, "chmod a+r -R %s", log_dir_i);
        }
    }
    return 0;
}

int TestConnections::copy_all_logs_periodic()
{
    timeval t2;
    gettimeofday(&t2, NULL);
    double elapsedTime = (t2.tv_sec - start_time.tv_sec);
    elapsedTime += (double) (t2.tv_usec - start_time.tv_usec) / 1000000.0;

    return copy_maxscale_logs(elapsedTime);
}

int TestConnections::prepare_binlog(int m)
{
    char version_str[1024] = "";
    repl->connect();
    find_field(repl->nodes[0], "SELECT @@version", "@@version", version_str);
    tprintf("Master server version '%s'", version_str);

    if (*version_str
        && strstr(version_str, "10.0") == NULL
        && strstr(version_str, "10.1") == NULL
        && strstr(version_str, "10.2") == NULL)
    {
        add_result(maxscales->ssh_node_f(m,
                                         true,
                                         "sed -i \"s/,mariadb10-compatibility=1//\" %s",
                                         maxscales->maxscale_cnf[m]),
                   "Error editing maxscale.cnf");
    }

    if (!m_local_maxscale)
    {
        tprintf("Removing all binlog data from Maxscale node");
        add_result(maxscales->ssh_node_f(m, true, "rm -rf %s", maxscales->maxscale_binlog_dir[m]),
                   "Removing binlog data failed");

        tprintf("Creating binlog dir");
        add_result(maxscales->ssh_node_f(m, true, "mkdir -p %s", maxscales->maxscale_binlog_dir[m]),
                   "Creating binlog data dir failed");
        tprintf("Set 'maxscale' as a owner of binlog dir");
        add_result(maxscales->ssh_node_f(m,
                                         false,
                                         "%s mkdir -p %s; %s chown maxscale:maxscale -R %s",
                                         maxscales->access_sudo[m],
                                         maxscales->maxscale_binlog_dir[m],
                                         maxscales->access_sudo[m],
                                         maxscales->maxscale_binlog_dir[m]),
                   "directory ownership change failed");
    }
    else
    {
        perform_manual_action("Remove all local binlog data");
    }

    return 0;
}

int TestConnections::start_binlog(int m)
{
    char sys1[4096];
    MYSQL* binlog;
    char log_file[256];
    char log_pos[256];
    char cmd_opt[256];

    int i;
    int global_result = 0;
    bool no_pos;

    no_pos = repl->no_set_pos;

    switch (binlog_cmd_option)
    {
    case 1:
        sprintf(cmd_opt, "--binlog-checksum=CRC32");
        break;

    case 2:
        sprintf(cmd_opt, "--binlog-checksum=NONE");
        break;

    default:
        sprintf(cmd_opt, " ");
    }

    repl->stop_nodes();

    if (!m_local_maxscale)
    {
        binlog =
            open_conn_no_db(maxscales->binlog_port[m], maxscales->IP[m], repl->user_name, repl->password,
                            ssl);
        execute_query(binlog, "stop slave");
        execute_query(binlog, "reset slave all");
        mysql_close(binlog);

        tprintf("Stopping maxscale\n");
        add_result(maxscales->stop_maxscale(m), "Maxscale stopping failed\n");
    }
    else
    {
        perform_manual_action(
            "Perform the equivalent of 'STOP SLAVE; RESET SLAVE ALL' and stop local Maxscale");
    }

    for (i = 0; i < repl->N; i++)
    {
        repl->start_node(i, cmd_opt);
    }
    sleep(5);

    tprintf("Connecting to all backend nodes\n");
    repl->connect();

    tprintf("Stopping everything\n");
    for (i = 0; i < repl->N; i++)
    {
        execute_query(repl->nodes[i], "stop slave");
        execute_query(repl->nodes[i], "reset slave all");
        execute_query(repl->nodes[i], "reset master");
    }
    prepare_binlog(m);
    tprintf("Testing binlog when MariaDB is started with '%s' option\n", cmd_opt);

    if (!m_local_maxscale)
    {
        tprintf("ls binlog data dir on Maxscale node\n");
        add_result(maxscales->ssh_node_f(m, true, "ls -la %s/", maxscales->maxscale_binlog_dir[m]),
                   "ls failed\n");
    }

    if (binlog_master_gtid)
    {
        // GTID to connect real Master
        tprintf("GTID for connection 1st slave to master!\n");
        try_query(repl->nodes[1], "stop slave");
        try_query(repl->nodes[1], "SET @@global.gtid_slave_pos=''");
        sprintf(sys1,
                "CHANGE MASTER TO MASTER_HOST='%s', MASTER_PORT=%d, MASTER_USER='repl', MASTER_PASSWORD='repl', MASTER_USE_GTID=Slave_pos",
                repl->IP_private[0],
                repl->port[0]);
        try_query(repl->nodes[1], "%s", sys1);
        try_query(repl->nodes[1], "start slave");
    }
    else
    {
        tprintf("show master status\n");
        find_field(repl->nodes[0], (char*) "show master status", (char*) "File", &log_file[0]);
        find_field(repl->nodes[0], (char*) "show master status", (char*) "Position", &log_pos[0]);
        tprintf("Real master file: %s\n", log_file);
        tprintf("Real master pos : %s\n", log_pos);

        tprintf("Stopping first slave (node 1)\n");
        try_query(repl->nodes[1], "stop slave;");
        // repl->no_set_pos = true;
        repl->no_set_pos = false;
        tprintf("Configure first backend slave node to be slave of real master\n");
        repl->set_slave(repl->nodes[1], repl->IP_private[0], repl->port[0], log_file, log_pos);
    }

    if (!m_local_maxscale)
    {
        tprintf("Starting back Maxscale\n");
        add_result(maxscales->start_maxscale(m), "Maxscale start failed\n");
    }
    else
    {
        perform_manual_action("Start Maxscale");
    }

    tprintf("Connecting to MaxScale binlog router (with any DB)\n");
    binlog =
        open_conn_no_db(maxscales->binlog_port[m], maxscales->IP[m], repl->user_name, repl->password, ssl);

    add_result(mysql_errno(binlog), "Error connection to binlog router %s\n", mysql_error(binlog));

    if (binlog_master_gtid)
    {
        // GTID to connect real Master
        tprintf("GTID for connection binlog router to master!\n");
        try_query(binlog, "stop slave");
        try_query(binlog, "SET @@global.gtid_slave_pos=''");
        sprintf(sys1,
                "CHANGE MASTER TO MASTER_HOST='%s', MASTER_PORT=%d, MASTER_USER='repl', MASTER_PASSWORD='repl', MASTER_USE_GTID=Slave_pos",
                repl->IP_private[0],
                repl->port[0]);
        try_query(binlog, "%s", sys1);
    }
    else
    {
        repl->no_set_pos = true;
        tprintf("configuring Maxscale binlog router\n");
        repl->set_slave(binlog, repl->IP_private[0], repl->port[0], log_file, log_pos);
    }
    // ssl between binlog router and Master
    if (backend_ssl)
    {
        sprintf(sys1,
                "CHANGE MASTER TO master_ssl_cert='%s/certs/client-cert.pem', master_ssl_ca='%s/certs/ca.pem', master_ssl=1, master_ssl_key='%s/certs/client-key.pem'",
                maxscales->access_homedir[m],
                maxscales->access_homedir[m],
                maxscales->access_homedir[m]);
        tprintf("Configuring Master ssl: %s\n", sys1);
        try_query(binlog, "%s", sys1);
    }
    try_query(binlog, "start slave");
    try_query(binlog, "show slave status");

    if (binlog_slave_gtid)
    {
        tprintf("GTID for connection slaves to binlog router!\n");
        tprintf("Setup all backend nodes except first one to be slaves of binlog Maxscale node\n");
        fflush(stdout);
        for (i = 2; i < repl->N; i++)
        {
            try_query(repl->nodes[i], "stop slave");
            try_query(repl->nodes[i], "SET @@global.gtid_slave_pos=''");
            sprintf(sys1,
                    "CHANGE MASTER TO MASTER_HOST='%s', MASTER_PORT=%d, MASTER_USER='repl', MASTER_PASSWORD='repl', MASTER_USE_GTID=Slave_pos",
                    maxscales->IP_private[m],
                    maxscales->binlog_port[m]);
            try_query(repl->nodes[i], "%s", sys1);
            try_query(repl->nodes[i], "start slave");
        }
    }
    else
    {
        repl->no_set_pos = false;

        // get Master status from Maxscale binlog
        tprintf("show master status\n");
        find_field(binlog, (char*) "show master status", (char*) "File", &log_file[0]);
        find_field(binlog, (char*) "show master status", (char*) "Position", &log_pos[0]);

        tprintf("Maxscale binlog master file: %s\n", log_file);
        tprintf("Maxscale binlog master pos : %s\n", log_pos);

        tprintf("Setup all backend nodes except first one to be slaves of binlog Maxscale node\n");
        fflush(stdout);
        for (i = 2; i < repl->N; i++)
        {
            try_query(repl->nodes[i], "stop slave");
            repl->set_slave(repl->nodes[i], maxscales->IP_private[m], maxscales->binlog_port[m], log_file, log_pos);
        }
    }

    repl->close_connections();
    try_query(binlog, "show slave status");
    mysql_close(binlog);
    repl->no_set_pos = no_pos;
    return global_result;
}

bool TestConnections::replicate_from_master(int m)
{
    bool rval = true;

    /** Stop the binlogrouter */
    MYSQL* conn = open_conn_no_db(maxscales->binlog_port[m],
                                  maxscales->IP[m],
                                  repl->user_name,
                                  repl->password,
                                  ssl);
    execute_query_silent(conn, "stop slave");
    mysql_close(conn);

    repl->execute_query_all_nodes("STOP SLAVE");

    /** Clean up MaxScale directories */
    maxscales->stop_maxscale(m);
    prepare_binlog(m);
    maxscales->start_maxscale(m);

    char log_file[256] = "";
    char log_pos[256] = "4";

    repl->connect();
    execute_query(repl->nodes[0], "RESET MASTER");

    conn = open_conn_no_db(maxscales->binlog_port[m], maxscales->IP[m], repl->user_name, repl->password, ssl);

    if (find_field(repl->nodes[0], "show master status", "File", log_file)
        || repl->set_slave(conn, repl->IP_private[0], repl->port[0], log_file, log_pos)
        || execute_query(conn, "start slave"))
    {
        rval = false;
    }

    mysql_close(conn);

    return rval;
}

void TestConnections::revert_replicate_from_master()
{
    char log_file[256] = "";

    repl->connect();
    execute_query(repl->nodes[0], "RESET MASTER");
    find_field(repl->nodes[0], "show master status", "File", log_file);

    for (int i = 1; i < repl->N; i++)
    {
        repl->set_slave(repl->nodes[i], repl->IP_private[0], repl->port[0], log_file, (char*)"4");
        execute_query(repl->nodes[i], "start slave");
    }
}

int TestConnections::start_mm(int m)
{
    int i;
    char log_file1[256];
    char log_pos1[256];
    char log_file2[256];
    char log_pos2[256];

    tprintf("Stopping maxscale\n");
    int global_result = maxscales->stop_maxscale(m);

    tprintf("Stopping all backend nodes\n");
    global_result += repl->stop_nodes();

    for (i = 0; i < 2; i++)
    {
        tprintf("Starting back node %d\n", i);
        global_result += repl->start_node(i, (char*) "");
    }

    repl->connect();
    for (i = 0; i < 2; i++)
    {
        execute_query(repl->nodes[i], "stop slave");
        execute_query(repl->nodes[i], "reset master");
    }

    execute_query(repl->nodes[0], "SET GLOBAL READ_ONLY=ON");

    find_field(repl->nodes[0], (char*) "show master status", (char*) "File", log_file1);
    find_field(repl->nodes[0], (char*) "show master status", (char*) "Position", log_pos1);

    find_field(repl->nodes[1], (char*) "show master status", (char*) "File", log_file2);
    find_field(repl->nodes[1], (char*) "show master status", (char*) "Position", log_pos2);

    repl->set_slave(repl->nodes[0], repl->IP_private[1], repl->port[1], log_file2, log_pos2);
    repl->set_slave(repl->nodes[1], repl->IP_private[0], repl->port[0], log_file1, log_pos1);

    repl->close_connections();

    tprintf("Starting back Maxscale\n");
    global_result += maxscales->start_maxscale(m);

    return global_result;
}

bool TestConnections::log_matches(int m, const char* pattern)
{

    // Replace single quotes with wildcard characters, should solve most problems
    std::string p = pattern;
    for (auto& a : p)
    {
        if (a == '\'')
        {
            a = '.';
        }
    }

    return maxscales->ssh_node_f(m, true, "grep '%s' /var/log/maxscale/maxscale*.log", p.c_str()) == 0;
}

void TestConnections::log_includes(int m, const char* pattern)
{
    add_result(!log_matches(m, pattern), "Log does not match pattern '%s'", pattern);
}

void TestConnections::log_excludes(int m, const char* pattern)
{
    add_result(log_matches(m, pattern), "Log matches pattern '%s'", pattern);
}

static int read_log(const char* name, char** err_log_content_p)
{
    FILE* f;
    *err_log_content_p = NULL;
    char* err_log_content;
    f = fopen(name, "rb");
    if (f != NULL)
    {

        int prev = ftell(f);
        fseek(f, 0L, SEEK_END);
        long int size = ftell(f);
        fseek(f, prev, SEEK_SET);
        err_log_content = (char*)malloc(size + 2);
        if (err_log_content != NULL)
        {
            fread(err_log_content, 1, size, f);
            for (int i = 0; i < size; i++)
            {
                if (err_log_content[i] == 0)
                {
                    // printf("null detected at position %d\n", i);
                    err_log_content[i] = '\n';
                }
            }
            // printf("s=%ld\n", strlen(err_log_content));
            err_log_content[size] = '\0';
            // printf("s=%ld\n", strlen(err_log_content));
            * err_log_content_p = err_log_content;
            fclose(f);
            return 0;
        }
        else
        {
            printf("Error allocationg memory for the log\n");
            return 1;
        }
    }
    else
    {
        printf ("Error reading log %s \n", name);
        return 1;
    }
}

int TestConnections::find_connected_slave(int m, int* global_result)
{
    int conn_num;
    int all_conn = 0;
    int current_slave = -1;
    repl->connect();
    for (int i = 0; i < repl->N; i++)
    {
        conn_num = get_conn_num(repl->nodes[i], maxscales->ip(m), maxscales->hostname[m], (char*) "test");
        tprintf("connections to %d: %u\n", i, conn_num);
        if ((i == 0) && (conn_num != 1))
        {
            tprintf("There is no connection to master\n");
            *global_result = 1;
        }
        all_conn += conn_num;
        if ((i != 0) && (conn_num != 0))
        {
            current_slave = i;
        }
    }
    if (all_conn != 2)
    {
        tprintf("total number of connections is not 2, it is %d\n", all_conn);
        *global_result = 1;
    }
    tprintf("Now connected slave node is %d (%s)\n", current_slave, repl->IP[current_slave]);
    repl->close_connections();
    return current_slave;
}

int TestConnections::find_connected_slave1(int m)
{
    int conn_num;
    int all_conn = 0;
    int current_slave = -1;
    repl->connect();
    for (int i = 0; i < repl->N; i++)
    {
        conn_num = get_conn_num(repl->nodes[i], maxscales->ip(m), maxscales->hostname[m], (char*) "test");
        tprintf("connections to %d: %u\n", i, conn_num);
        all_conn += conn_num;
        if ((i != 0) && (conn_num != 0))
        {
            current_slave = i;
        }
    }
    tprintf("Now connected slave node is %d (%s)\n", current_slave, repl->IP[current_slave]);
    repl->close_connections();
    return current_slave;
}

int TestConnections::check_maxscale_processes(int m, int expected)
{
    const char* ps_cmd = maxscales->use_valgrind ?
        "ps ax | grep valgrind | grep maxscale | grep -v grep | wc -l" :
        "ps -C maxscale | grep maxscale | wc -l";

    int exit_code;
    char* maxscale_num = maxscales->ssh_node_output(m, ps_cmd, false, &exit_code);

    if ((maxscale_num == NULL) || (exit_code != 0))
    {
        return -1;
    }
    char* nl = strchr(maxscale_num, '\n');
    if (nl)
    {
        *nl = '\0';
    }

    if (atoi(maxscale_num) != expected)
    {
        tprintf("%s maxscale processes detected, trying again in 5 seconds\n", maxscale_num);
        sleep(5);
        maxscale_num = maxscales->ssh_node_output(m, ps_cmd, false, &exit_code);

        if (atoi(maxscale_num) != expected)
        {
            add_result(1, "Number of MaxScale processes is not %d, it is %s\n", expected, maxscale_num);
        }
    }

    return exit_code;
}

int TestConnections::stop_maxscale(int m)
{
    int res = maxscales->stop_maxscale(m);
    check_maxscale_processes(m, 0);
    fflush(stdout);
    return res;
}

int TestConnections::start_maxscale(int m)
{
    int res = maxscales->start_maxscale(m);
    check_maxscale_processes(m, 1);
    fflush(stdout);
    return res;
}

int TestConnections::check_maxscale_alive(int m)
{
    int gr = global_result;
    set_timeout(10);
    tprintf("Connecting to Maxscale\n");
    add_result(maxscales->connect_maxscale(m), "Can not connect to Maxscale\n");
    tprintf("Trying simple query against all sevices\n");
    tprintf("RWSplit \n");
    set_timeout(10);
    try_query(maxscales->conn_rwsplit[m], "show databases;");
    tprintf("ReadConn Master \n");
    set_timeout(10);
    try_query(maxscales->conn_master[m], "show databases;");
    tprintf("ReadConn Slave \n");
    set_timeout(10);
    try_query(maxscales->conn_slave[m], "show databases;");
    set_timeout(10);
    maxscales->close_maxscale_connections(m);
    add_result(global_result - gr, "Maxscale is not alive\n");
    stop_timeout();
    check_maxscale_processes(m, 1);

    return global_result - gr;
}

int TestConnections::test_maxscale_connections(int m, bool rw_split, bool rc_master, bool rc_slave)
{
    int rval = 0;
    int rc;

    tprintf("Testing RWSplit, expecting %s\n", (rw_split ? "success" : "failure"));
    rc = execute_query(maxscales->conn_rwsplit[m], "select 1");
    if ((rc == 0) != rw_split)
    {
        tprintf("Error: Query %s\n", (rw_split ? "failed" : "succeeded"));
        rval++;
    }

    tprintf("Testing ReadConnRoute Master, expecting %s\n", (rc_master ? "success" : "failure"));
    rc = execute_query(maxscales->conn_master[m], "select 1");
    if ((rc == 0) != rc_master)
    {
        tprintf("Error: Query %s", (rc_master ? "failed" : "succeeded"));
        rval++;
    }

    tprintf("Testing ReadConnRoute Slave, expecting %s\n", (rc_slave ? "success" : "failure"));
    rc = execute_query(maxscales->conn_slave[m], "select 1");
    if ((rc == 0) != rc_slave)
    {
        tprintf("Error: Query %s", (rc_slave ? "failed" : "succeeded"));
        rval++;
    }
    return rval;
}


int TestConnections::create_connections(int m,
                                        int conn_N,
                                        bool rwsplit_flag,
                                        bool master_flag,
                                        bool slave_flag,
                                        bool galera_flag)
{
    int i;
    int local_result = 0;
    MYSQL* rwsplit_conn[conn_N];
    MYSQL* master_conn[conn_N];
    MYSQL* slave_conn[conn_N];
    MYSQL* galera_conn[conn_N];


    tprintf("Opening %d connections to each router\n", conn_N);
    for (i = 0; i < conn_N; i++)
    {
        set_timeout(20);

        if (verbose)
        {
            tprintf("opening %d-connection: ", i + 1);
        }

        if (rwsplit_flag)
        {
            if (verbose)
            {
                printf("RWSplit \t");
            }

            rwsplit_conn[i] = maxscales->open_rwsplit_connection(m);
            if (!rwsplit_conn[i])
            {
                local_result++;
                tprintf("RWSplit connection failed\n");
            }
        }
        if (master_flag)
        {
            if (verbose)
            {
                printf("ReadConn master \t");
            }

            master_conn[i] = maxscales->open_readconn_master_connection(m);
            if (mysql_errno(master_conn[i]) != 0)
            {
                local_result++;
                tprintf("ReadConn master connection failed, error: %s\n", mysql_error(master_conn[i]));
            }
        }
        if (slave_flag)
        {
            if (verbose)
            {
                printf("ReadConn slave \t");
            }

            slave_conn[i] = maxscales->open_readconn_slave_connection(m);
            if (mysql_errno(slave_conn[i]) != 0)
            {
                local_result++;
                tprintf("ReadConn slave connection failed, error: %s\n", mysql_error(slave_conn[i]));
            }
        }
        if (galera_flag)
        {
            if (verbose)
            {
                printf("Galera \n");
            }

            galera_conn[i] =
                open_conn(4016, maxscales->IP[m], maxscales->user_name, maxscales->password, ssl);
            if (mysql_errno(galera_conn[i]) != 0)
            {
                local_result++;
                tprintf("Galera connection failed, error: %s\n", mysql_error(galera_conn[i]));
            }
        }
    }
    for (i = 0; i < conn_N; i++)
    {
        set_timeout(20);

        if (verbose)
        {
            tprintf("Trying query against %d-connection: ", i + 1);
        }

        if (rwsplit_flag)
        {
            if (verbose)
            {
                tprintf("RWSplit \t");
            }
            local_result += execute_query(rwsplit_conn[i], "select 1;");
        }
        if (master_flag)
        {
            if (verbose)
            {
                tprintf("ReadConn master \t");
            }
            local_result += execute_query(master_conn[i], "select 1;");
        }
        if (slave_flag)
        {
            if (verbose)
            {
                tprintf("ReadConn slave \t");
            }
            local_result += execute_query(slave_conn[i], "select 1;");
        }
        if (galera_flag)
        {
            if (verbose)
            {
                tprintf("Galera \n");
            }
            local_result += execute_query(galera_conn[i], "select 1;");
        }
    }

    // global_result += check_pers_conn(Test, pers_conn_expected);
    tprintf("Closing all connections\n");
    for (i = 0; i < conn_N; i++)
    {
        set_timeout(20);
        if (rwsplit_flag)
        {
            mysql_close(rwsplit_conn[i]);
        }
        if (master_flag)
        {
            mysql_close(master_conn[i]);
        }
        if (slave_flag)
        {
            mysql_close(slave_conn[i]);
        }
        if (galera_flag)
        {
            mysql_close(galera_conn[i]);
        }
    }
    stop_timeout();

    return local_result;
}

int TestConnections::get_client_ip(int m, char* ip)
{
    int ret = 1;
    auto c = maxscales->rwsplit(m);

    if (c.connect())
    {
        std::string host = c.field("SELECT host FROM information_schema.processlist WHERE id = connection_id()");
        strcpy(ip, host.c_str());
        ret = 0;
    }

    return ret;
}

int TestConnections::set_timeout(long int timeout_seconds)
{
    if (m_enable_timeouts)
    {
        timeout = timeout_seconds;
    }
    return 0;
}

int TestConnections::set_log_copy_interval(long int interval_seconds)
{
    log_copy_to_go = interval_seconds;
    log_copy_interval = interval_seconds;
    return 0;
}

int TestConnections::stop_timeout()
{
    timeout = 999999999;
    return 0;
}

void TestConnections::tprintf(const char* format, ...)
{
    timeval t2;
    gettimeofday(&t2, NULL);
    double elapsedTime = (t2.tv_sec - start_time.tv_sec);
    elapsedTime += (double) (t2.tv_usec - start_time.tv_usec) / 1000000.0;

    struct tm tm_now;
    localtime_r(&t2.tv_sec, &tm_now);
    unsigned int msec = t2.tv_usec / 1000;

    printf("%02u:%02u:%02u.%03u %04f: ", tm_now.tm_hour, tm_now.tm_min, tm_now.tm_sec, msec, elapsedTime);

    va_list argp;
    va_start(argp, format);
    vprintf(format, argp);
    va_end(argp);

    /** Add a newline if the message doesn't have one */
    if (format[strlen(format) - 1] != '\n')
    {
        printf("\n");
    }

    fflush(stdout);
    fflush(stderr);
}

void TestConnections::log_printf(const char* format, ...)
{
    va_list argp;
    va_start(argp, format);
    int n = vsnprintf(nullptr, 0, format, argp);
    va_end(argp);

    va_start(argp, format);
    char buf[n + 1];
    vsnprintf(buf, sizeof(buf), format, argp);
    va_end(argp);

    maxscales->ssh_node_f(0, true, "echo '--- %s ---' >> /var/log/maxscale/maxscale.log", buf);
    tprintf("%s", buf);
}

int TestConnections::get_master_server_id(int m)
{
    int master_id = -1;
    MYSQL* conn = maxscales->open_rwsplit_connection(m);
    char str[100];
    if (find_field(conn, "SELECT @@server_id, @@last_insert_id;", "@@server_id", str) == 0)
    {
        char* endptr = NULL;
        auto colvalue = strtol(str, &endptr, 0);
        if (endptr && *endptr == '\0')
        {
            master_id = colvalue;
        }
    }
    mysql_close(conn);
    return master_id;
}
void* timeout_thread(void* ptr)
{
    TestConnections* Test = (TestConnections*) ptr;
    struct timespec tim;
    while (Test->timeout > 0)
    {
        tim.tv_sec = 1;
        tim.tv_nsec = 0;
        nanosleep(&tim, NULL);
        Test->timeout--;
    }
    Test->tprintf("\n **** Timeout! *** \n");
    Test->~TestConnections();
    exit(250);
}

void* log_copy_thread(void* ptr)
{
    TestConnections* Test = (TestConnections*) ptr;
    struct timespec tim;
    while (true)
    {
        while (Test->log_copy_to_go > 0)
        {
            tim.tv_sec = 1;
            tim.tv_nsec = 0;
            nanosleep(&tim, NULL);
            Test->log_copy_to_go--;
        }
        Test->log_copy_to_go = Test->log_copy_interval;
        Test->tprintf("\n **** Copying all logs *** \n");
        Test->copy_all_logs_periodic();
    }

    return NULL;
}

int TestConnections::insert_select(int m, int N)
{
    int result = 0;

    tprintf("Create t1\n");
    set_timeout(30);
    create_t1(maxscales->conn_rwsplit[m]);

    tprintf("Insert data into t1\n");
    set_timeout(N * 16 + 30);
    insert_into_t1(maxscales->conn_rwsplit[m], N);
    stop_timeout();
    repl->sync_slaves();

    tprintf("SELECT: rwsplitter\n");
    set_timeout(30);
    result += select_from_t1(maxscales->conn_rwsplit[m], N);

    tprintf("SELECT: master\n");
    set_timeout(30);
    result += select_from_t1(maxscales->conn_master[m], N);

    tprintf("SELECT: slave\n");
    set_timeout(30);
    result += select_from_t1(maxscales->conn_slave[m], N);

    return result;
}

int TestConnections::use_db(int m, char* db)
{
    int local_result = 0;
    char sql[100];

    sprintf(sql, "USE %s;", db);
    set_timeout(20);
    tprintf("selecting DB '%s' for rwsplit\n", db);
    local_result += execute_query(maxscales->conn_rwsplit[m], "%s", sql);
    tprintf("selecting DB '%s' for readconn master\n", db);
    local_result += execute_query(maxscales->conn_slave[m], "%s", sql);
    tprintf("selecting DB '%s' for readconn slave\n", db);
    local_result += execute_query(maxscales->conn_master[m], "%s", sql);
    for (int i = 0; i < repl->N; i++)
    {
        tprintf("selecting DB '%s' for direct connection to node %d\n", db, i);
        local_result += execute_query(repl->nodes[i], "%s", sql);
    }
    return local_result;
}

int TestConnections::check_t1_table(int m, bool presence, char* db)
{
    const char* expected = presence ? "" : "NOT";
    const char* actual = presence ? "NOT" : "";
    int start_result = global_result;

    add_result(use_db(m, db), "use db failed\n");
    stop_timeout();
    repl->sync_slaves();

    tprintf("Checking: table 't1' should %s be found in '%s' database\n", expected, db);
    set_timeout(30);
    int exists = check_if_t1_exists(maxscales->conn_rwsplit[m]);

    if (exists == presence)
    {
        tprintf("RWSplit: ok\n");
    }
    else
    {
        add_result(1, "Table t1 is %s found in '%s' database using RWSplit\n", actual, db);
    }

    set_timeout(30);
    exists = check_if_t1_exists(maxscales->conn_master[m]);

    if (exists == presence)
    {
        tprintf("ReadConn master: ok\n");
    }
    else
    {
        add_result(1,
                   "Table t1 is %s found in '%s' database using Readconnrouter with router option master\n",
                   actual,
                   db);
    }

    set_timeout(30);
    exists = check_if_t1_exists(maxscales->conn_slave[m]);

    if (exists == presence)
    {
        tprintf("ReadConn slave: ok\n");
    }
    else
    {
        add_result(1,
                   "Table t1 is %s found in '%s' database using Readconnrouter with router option slave\n",
                   actual,
                   db);
    }


    for (int i = 0; i < repl->N; i++)
    {
        set_timeout(30);
        exists = check_if_t1_exists(repl->nodes[i]);
        if (exists == presence)
        {
            tprintf("Node %d: ok\n", i);
        }
        else
        {
            add_result(1,
                       "Table t1 is %s found in '%s' database using direct connect to node %d\n",
                       actual,
                       db,
                       i);
        }
    }

    stop_timeout();

    return global_result - start_result;
}

int TestConnections::try_query(MYSQL* conn, const char* format, ...)
{
    va_list valist;

    va_start(valist, format);
    int message_len = vsnprintf(NULL, 0, format, valist);
    va_end(valist);

    char sql[message_len + 1];

    va_start(valist, format);
    vsnprintf(sql, sizeof(sql), format, valist);
    va_end(valist);

    int res = execute_query_silent(conn, sql, false);
    add_result(res,
               "Query '%.*s%s' failed!\n",
               message_len < 100 ? message_len : 100,
               sql,
               message_len < 100 ? "" : "...");
    return res;
}

int TestConnections::try_query_all(int m, const char* sql)
{
    return try_query(maxscales->conn_rwsplit[m], "%s", sql)
           + try_query(maxscales->conn_master[m], "%s", sql)
           + try_query(maxscales->conn_slave[m], "%s", sql);
}

StringSet TestConnections::get_server_status(const char* name)
{
    std::set<std::string> rval;
    int rc;
    char* res = maxscales->ssh_node_output_f(0, true, &rc, "maxadmin list servers|grep \'%s\'", name);
    char* pipe = strrchr(res, '|');

    if (res && pipe)
    {
        pipe++;
        char* tok = strtok(pipe, ",");

        while (tok)
        {
            char* p = tok;
            char* end = strchr(tok, '\n');
            if (!end)
            {
                end = strchr(tok, '\0');
            }

            // Trim leading whitespace
            while (p < end && isspace(*p))
            {
                p++;
            }

            // Trim trailing whitespace
            while (end > tok && isspace(*end))
            {
                *end-- = '\0';
            }

            rval.insert(p);
            tok = strtok(NULL, ",\n");
        }

        free(res);
    }

    return rval;
}

int TestConnections::list_dirs(int m)
{
    for (int i = 0; i < repl->N; i++)
    {
        tprintf("ls on node %d\n", i);
        repl->ssh_node(i, (char*) "ls -la /var/lib/mysql", true);
        fflush(stdout);
    }
    tprintf("ls maxscale \n");
    maxscales->ssh_node(m, "ls -la /var/lib/maxscale/", true);
    fflush(stdout);
    return 0;
}

void TestConnections::check_current_operations(int m, int value)
{
    char value_str[512];
    sprintf(value_str, "%d", value);

    for (int i = 0; i < repl->N; i++)
    {
        char command[512];
        sprintf(command, "show server server%d", i + 1);
        add_result(maxscales->check_maxadmin_param(m, command, "Current no. of operations:", value_str),
                   "Current no. of operations is not %s",
                   value_str);
    }
}

void TestConnections::check_current_connections(int m, int value)
{
    char value_str[512];
    sprintf(value_str, "%d", value);

    for (int i = 0; i < repl->N; i++)
    {
        char command[512];
        sprintf(command, "show server server%d", i + 1);
        add_result(maxscales->check_maxadmin_param(m, command, "Current no. of conns:", value_str),
                   "Current no. of conns is not %s",
                   value_str);
    }
}

int TestConnections::take_snapshot(char* snapshot_name)
{
<<<<<<< HEAD
    char str[strlen(m_take_snapshot_command) + strlen(snapshot_name) + 2];
    sprintf(str, "%s %s", m_take_snapshot_command, snapshot_name);
    return call_system(str);
=======
    char str[m_take_snapshot_command.length() + strlen(snapshot_name) + 2];
    sprintf(str, "%s %s", m_take_snapshot_command.c_str(), snapshot_name);
    return system(str);
>>>>>>> d69e5190
}

int TestConnections::revert_snapshot(char* snapshot_name)
{
<<<<<<< HEAD
    char str[strlen(m_revert_snapshot_command) + strlen(snapshot_name) + 2];
    sprintf(str, "%s %s", m_revert_snapshot_command, snapshot_name);
    return call_system(str);
=======
    char str[m_revert_snapshot_command.length() + strlen(snapshot_name) + 2];
    sprintf(str, "%s %s", m_revert_snapshot_command.c_str(), snapshot_name);
    return system(str);
>>>>>>> d69e5190
}

bool TestConnections::test_bad_config(int m, const char* config)
{
    process_template(m, config, "/tmp/");

    // Set the timeout to prevent hangs with configurations that work
    set_timeout(20);

    return maxscales->ssh_node_f(m,
                                 true,
                                 "cp /tmp/maxscale.cnf /etc/maxscale.cnf; pkill -9 maxscale; "
                                 "maxscale -U maxscale -lstdout &> /dev/null && sleep 1 && pkill -9 maxscale")
           == 0;
}
int TestConnections::call_mdbci(const char * options)
{
    struct stat buf;
    string filepath = m_mdbci_vm_path + "/" + m_mdbci_config_name;
    if (stat(filepath.c_str(), &buf))
    {
        if (process_mdbci_template())
        {
            tprintf("Failed to generate MDBCI virtual machines template");
            return 1;
        }
        if (system((std::string("mdbci --override --template ") +
                    vm_path +
                    std::string(".json generate ") +
                    m_mdbci_config_name).c_str() ))
        {
            tprintf("MDBCI failed to generate virtual machines description");
            return 1;
        }
        if (system((std::string("cp -r ") +
                    std::string(test_dir) +
                    std::string("/mdbci/cnf ") +
                    std::string(vm_path) +
                    std::string("/")).c_str()))
        {
            tprintf("Failed to copy my.cnf files");
            return 1;
        }
    }

    if (system((std::string("mdbci up ") +
               m_mdbci_config_name +
               std::string(" --labels ") +
               m_mdbci_labels +
               std::string(" ") +
               std::string(options)).c_str() ))
    {
        tprintf("MDBCI failed to bring up virtual machines");
        return 1;
    }

    std::string team_keys = readenv("team_keys", "~/.ssh/id_rsa.pub");
<<<<<<< HEAD
    system((std::string("mdbci public_keys --key ") +
            team_keys +
            std::string(" ") +
            std::string(m_mdbci_config_name)).c_str() );
=======
    string cmd = "mdbci public_keys --key " + team_keys + " " + m_mdbci_config_name;
    system(cmd.c_str());

>>>>>>> d69e5190
    read_env();
    if (repl)
    {
        repl->read_basic_env();
    }
    if (galera)
    {
        galera->read_basic_env();
    }
    if (maxscales)
    {
        maxscales->read_basic_env();
    }
    return 0;
}

int TestConnections::process_mdbci_template()
{
    char * product = readenv("product", "mariadb");
    char * box = readenv("box", "centos_7_libvirt");
    char * __attribute__((unused)) backend_box = readenv("backend_box", "%s", box);
    char * version = readenv("version", "10.3");
    char * __attribute__((unused)) target = readenv("target", "develop");
    char * __attribute__((unused)) vm_memory = readenv("vm_memory", "2048");
    char * __attribute__((unused)) galera_version = readenv("galera_version", "%s", version);

    if (strcmp(product, "mysql") == 0 )
    {
        setenv("cnf_path",
               (vm_path + std::string("/cnf/mysql56/")).c_str(),
               1);
    }
    else
    {
        setenv("cnf_path",
               (vm_path + std::string("/cnf/")).c_str(),
               1);
    }

    std::string name = std::string(test_dir) +
        std::string("/mdbci/templates/") +
        m_mdbci_template +
        std::string(".json.template");

    std::string sys = std::string("envsubst < ") +
                      name +
                      std::string(" > ") +
                      vm_path +
                      std::string(".json");
    if (verbose)
    {
        std::cout << sys << std::endl;
    }
    return system(sys.c_str());
}

std::string dump_status(const StringSet& current, const StringSet& expected)
{
    std::stringstream ss;
    ss << "Current status: (";

    for (const auto& a : current)
    {
        ss << a << ",";
    }

    ss << ") Expected status: (";

    for (const auto& a : expected)
    {
        ss << a << ",";
    }

    ss << ")";

    return ss.str();
}
int TestConnections::reinstall_maxscales()
{
    char sys[m_target.length() + m_mdbci_config_name.length() + strlen(maxscales->prefix) + 70];
    for (int i = 0; i < maxscales->N; i++)
    {
        printf("Installing Maxscale on node %d\n", i);
        //TODO: make it via MDBCI and compatible with any distro
        maxscales->ssh_node(i, "yum remove maxscale -y", true);
        maxscales->ssh_node(i, "yum clean all", true);

        sprintf(sys, "mdbci install_product --product maxscale_ci --product-version %s %s/%s_%03d",
                m_target.c_str(), m_mdbci_config_name.c_str(), maxscales->prefix, i);
        if (system(sys))
        {
            return 1;
        }
    }
    return 0;
}

bool TestConnections::too_many_maxscales() const
{
    return maxscales->N < 2 && m_mdbci_labels.find("SECOND_MAXSCALE") != std::string::npos;
}<|MERGE_RESOLUTION|>--- conflicted
+++ resolved
@@ -331,7 +331,6 @@
         }
     }
 
-<<<<<<< HEAD
     if (m_mdbci_labels.find(std::string("CLUSTRIX_BACKEND")) == std::string::npos)
     {
         no_clustrix = true;
@@ -341,11 +340,7 @@
         }
     }
 
-    m_get_logs_command = (char *) malloc(strlen(test_dir) + 14);
-    sprintf(m_get_logs_command, "%s/get_logs.sh", test_dir);
-=======
     m_get_logs_command = (string)test_dir + "/get_logs.sh";
->>>>>>> d69e5190
 
     sprintf(ssl_options,
             "--ssl-cert=%s/ssl-cert/client-cert.pem --ssl-key=%s/ssl-cert/client-key.pem",
@@ -379,11 +374,7 @@
     if (!no_galera)
     {
         galera = new Galera_nodes("galera", test_dir, verbose, network_config);
-<<<<<<< HEAD
         galera->setup();
-=======
-        // galera->use_ipv6 = use_ipv6;
->>>>>>> d69e5190
         galera->use_ipv6 = false;
         galera->take_snapshot_command = m_take_snapshot_command.c_str();
         galera->revert_snapshot_command = m_revert_snapshot_command.c_str();
@@ -399,8 +390,8 @@
         clustrix = new Clustrix_nodes("clustrix", test_dir, verbose, network_config);
         clustrix->setup();
         clustrix->use_ipv6 = false;
-        clustrix->take_snapshot_command = m_take_snapshot_command;
-        clustrix->revert_snapshot_command = m_revert_snapshot_command;
+        clustrix->take_snapshot_command = m_take_snapshot_command.c_str();
+        clustrix->revert_snapshot_command = m_revert_snapshot_command.c_str();
         clustrix->fix_replication();
     }
     else
@@ -430,18 +421,13 @@
 
     if (reinstall_maxscale)
     {
-<<<<<<< HEAD
         initialize = true;
 
         if (reinstall_maxscales())
         {
-            tprintf("Failed to install Maxscale: target is %s", m_target);
+            tprintf("Failed to install Maxscale: target is %s", m_target.c_str());
             exit(MDBCI_FAUILT);
         }
-=======
-        tprintf("Failed to install Maxscale: target is %s", m_target.c_str());
-        exit(MDBCI_FAUILT);
->>>>>>> d69e5190
     }
 
     if (initialize)
@@ -2190,28 +2176,16 @@
 
 int TestConnections::take_snapshot(char* snapshot_name)
 {
-<<<<<<< HEAD
-    char str[strlen(m_take_snapshot_command) + strlen(snapshot_name) + 2];
-    sprintf(str, "%s %s", m_take_snapshot_command, snapshot_name);
-    return call_system(str);
-=======
     char str[m_take_snapshot_command.length() + strlen(snapshot_name) + 2];
     sprintf(str, "%s %s", m_take_snapshot_command.c_str(), snapshot_name);
-    return system(str);
->>>>>>> d69e5190
+    return call_system(str);
 }
 
 int TestConnections::revert_snapshot(char* snapshot_name)
 {
-<<<<<<< HEAD
-    char str[strlen(m_revert_snapshot_command) + strlen(snapshot_name) + 2];
-    sprintf(str, "%s %s", m_revert_snapshot_command, snapshot_name);
-    return call_system(str);
-=======
     char str[m_revert_snapshot_command.length() + strlen(snapshot_name) + 2];
     sprintf(str, "%s %s", m_revert_snapshot_command.c_str(), snapshot_name);
-    return system(str);
->>>>>>> d69e5190
+    return call_system(str);
 }
 
 bool TestConnections::test_bad_config(int m, const char* config)
@@ -2269,16 +2243,8 @@
     }
 
     std::string team_keys = readenv("team_keys", "~/.ssh/id_rsa.pub");
-<<<<<<< HEAD
-    system((std::string("mdbci public_keys --key ") +
-            team_keys +
-            std::string(" ") +
-            std::string(m_mdbci_config_name)).c_str() );
-=======
     string cmd = "mdbci public_keys --key " + team_keys + " " + m_mdbci_config_name;
     system(cmd.c_str());
-
->>>>>>> d69e5190
     read_env();
     if (repl)
     {
