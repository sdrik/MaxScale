#include <getopt.h>
#include <libgen.h>
#include <pthread.h>
#include <stdarg.h>
#include <sys/time.h>
#include <time.h>
#include <signal.h>
#include <execinfo.h>
#include <sys/stat.h>
#include <iostream>
#include <sstream>
#include <string>
#include <fstream>
#include <iostream>
#include <future>
#include <regex>
#include <maxbase/stacktrace.hh>

#include "mariadb_func.h"
#include "maxadmin_operations.h"
#include "sql_t1.h"
#include "testconnections.h"
#include "test_info.hh"
#include "envv.h"

using namespace mxb;
using std::cout;
using std::endl;
using std::string;

namespace maxscale
{

static bool start = true;
static bool check_nodes = true;
static bool manual_debug = false;
static std::string required_repl_version;
static std::string required_galera_version;
static bool restart_galera = false;
static bool require_galera = false;
static bool require_columnstore = false;
static bool multiple_maxscales = false;
}

static void perform_manual_action(const char* zMessage)
{
    std::cout << zMessage << " (press enter when done)." << std::endl;
    std::string not_used;
    std::getline(std::cin, not_used);
    std::cout << "Ok" << std::endl;
}

static void signal_set(int sig, void (* handler)(int))
{
    struct sigaction sigact = {};
    sigact.sa_handler = handler;

    do
    {
        errno = 0;
        sigaction(sig, &sigact, NULL);
    }
    while (errno == EINTR);
}

static int call_system(const char* command)
{
    int rv = system(command);

    if (rv == -1)
    {
        printf("error: Could not execute '%s'.\n", command);
    }

    return rv;
}

void sigfatal_handler(int i)
{
    dump_stacktrace();
    signal_set(i, SIG_DFL);
    raise(i);
}

void TestConnections::check_nodes(bool value)
{
    maxscale::check_nodes = value;
}

void TestConnections::skip_maxscale_start(bool value)
{
    maxscale::start = !value;
}

void TestConnections::multiple_maxscales(bool value)
{
    maxscale::multiple_maxscales = value;
}

void TestConnections::require_repl_version(const char* version)
{
    maxscale::required_repl_version = version;
}

void TestConnections::require_galera_version(const char* version)
{
    maxscale::required_galera_version = version;
}

void TestConnections::require_galera(bool value)
{
    maxscale::require_galera = value;
}

void TestConnections::require_columnstore(bool value)
{
    maxscale::require_columnstore = value;
}

void TestConnections::restart_galera(bool value)
{
    maxscale::restart_galera = value;
}

bool TestConnections::verbose = false;

TestConnections::TestConnections(int argc, char* argv[])
    : global_result(0)
    , smoke(true)
    , binlog_cmd_option(0)
    , ssl(false)
    , backend_ssl(false)
    , binlog_master_gtid(false)
    , binlog_slave_gtid(false)
<<<<<<< HEAD
    , no_galera(false)
    , no_clustrix(false)
    , no_vm_revert(true)
=======
>>>>>>> 480c57c1
    , threads(4)
    , use_ipv6(false)
{
    std::ios::sync_with_stdio(true);
    signal_set(SIGSEGV, sigfatal_handler);
    signal_set(SIGABRT, sigfatal_handler);
    signal_set(SIGFPE, sigfatal_handler);
    signal_set(SIGILL, sigfatal_handler);
#ifdef SIGBUS
    signal_set(SIGBUS, sigfatal_handler);
#endif
    gettimeofday(&start_time, NULL);

    repl = NULL;
    galera = NULL;
    maxscales = NULL;
    reinstall_maxscale = false;

    read_env();

    bool maxscale_init = true;

    static struct option long_options[] =
    {

        {"help",              no_argument,              0,                        'h'                },
        {"verbose",           no_argument,              0,                        'v'                },
        {"silent",            no_argument,              0,                        'n'                },
        {"quiet",             no_argument,              0,                        'q'                },
        {"no-maxscale-start", no_argument,              0,                        's'                },
        {"no-maxscale-init",  no_argument,              0,                        'i'                },
        {"no-nodes-check",    no_argument,              0,                        'r'                },
        {"restart-galera",    no_argument,              0,                        'g'                },
        {"no-timeouts",       no_argument,              0,                        'z'                },
        {"no-galera",         no_argument,              0,                        'y'                },
        {"local-maxscale",    optional_argument,        0,                        'l'                },
        {"reinstall-maxscale",no_argument,              0,                        'm'                },
        {0,                   0,                        0,                        0                  }
    };

    int c;
    int option_index = 0;

    while ((c = getopt_long(argc, argv, "hvnqsirgzyl::", long_options, &option_index)) != -1)
    {
        switch (c)
        {
        case 'v':
            verbose = true;
            break;

        case 'n':
            verbose = false;
            break;

        case 'q':
            if (!freopen("/dev/null", "w", stdout))
            {
                printf("warning: Could not redirect stdout to /dev/null.\n");
            }
            break;

        case 'h':
            {
                printf("Options:\n");

                struct option* o = long_options;

                while (o->name)
                {
                    printf("-%c, --%s\n", o->val, o->name);
                    ++o;
                }
                exit(0);
            }
            break;

        case 's':
            printf("Maxscale won't be started\n");
            maxscale::start = false;
            maxscale::manual_debug = true;
            break;

        case 'i':
            printf("Maxscale won't be started and Maxscale.cnf won't be uploaded\n");
            maxscale_init = false;
            break;

        case 'r':
            printf("Nodes are not checked before test and are not restarted\n");
            maxscale::check_nodes = false;
            break;

        case 'g':
            printf("Restarting Galera setup\n");
            maxscale::restart_galera = true;
            break;

        case 'z':
            m_enable_timeouts = false;
            break;

        case 'y':
            printf("Do not use Galera setup\n");
            no_galera = true;
            break;

        case 'l':
            {
                printf("MaxScale assumed to be running locally; "
                       "not started and logs not downloaded.");

                maxscale::start = false;
                maxscale::manual_debug = true;
                maxscale_init = false;
<<<<<<< HEAD

                no_maxscale_log_copy = true;
                local_maxscale = true;
=======
                m_no_maxscale_log_copy = true;
                m_local_maxscale = true;
>>>>>>> 480c57c1

                std::regex regex1("maxscale_000_network=[0-9]+\\.[0-9]+\\.[0-9]+\\.[0-9]+");
                std::string replace1("maxscale_000_network=127.0.0.1");
                network_config = regex_replace(network_config, regex1, replace1);

                std::regex regex2("maxscale_000_private_ip=[0-9]+\\.[0-9]+\\.[0-9]+\\.[0-9]+");
                std::string replace2("maxscale_000_private_ip=127.0.0.1");
                network_config = regex_replace(network_config, regex2, replace2);
            }
            break;

        case 'm':
            printf("Maxscale will be reinstalled");
            reinstall_maxscale = true;
            break;

        default:
            printf("UNKNOWN OPTION: %c\n", c);
            break;
        }
    }

    m_test_name = (optind < argc) ? argv[optind] : basename(argv[0]);
    set_template_and_labels();
    tprintf("testname: '%s', template: '%s'", m_test_name.c_str(), m_config_template.c_str());
    set_mdbci_labels();

    if (has_label(m_labels, "BACKEND_SSL"))
    {
        backend_ssl = true;
        tprintf("Test has BACKEND_SSL label");
    }

    std::string delimiter = std::string (",");
    size_t pos_start = 0, pos_end, delim_len = delimiter.length();
    std::string label;
    std::string mdbci_labels_c = m_mdbci_labels + delimiter;

    bool mdbci_call_needed = false;

    while ((pos_end = mdbci_labels_c.find (delimiter, pos_start)) != std::string::npos)
    {
        label = mdbci_labels_c.substr (pos_start, pos_end - pos_start);
        pos_start = pos_end + delim_len;
        if (configured_labels.find(label, 0) == std::string::npos)
        {
            mdbci_call_needed = true;
            tprintf("Machines with label '%s' are not running, MDBCI UP call is needed", label.c_str());
        }
        else if (verbose)
        {
            tprintf("Machines with label '%s' are running, MDBCI UP call is not needed", label.c_str());
        }
    }

    if (mdbci_call_needed)
    {
        if (call_mdbci(""))
        {
            exit(MDBCI_FAUILT);
        }
    }

    if (m_mdbci_labels.find(std::string("REPL_BACKEND")) == std::string::npos)
    {
        no_repl = true;
        if (verbose)
        {
            tprintf("No need to use Master/Slave");
        }
    }

    if (m_mdbci_labels.find(std::string("GALERA_BACKEND")) == std::string::npos)
    {
        no_galera = true;
        if (verbose)
        {
            tprintf("No need to use Galera");
        }
    }

<<<<<<< HEAD
    if (m_mdbci_labels.find(std::string("CLUSTRIX_BACKEND")) == std::string::npos)
    {
        no_clustrix = true;
        if (verbose)
        {
            tprintf("No need to use Clustrix");
        }
    }

    get_logs_command = (char *) malloc(strlen(test_dir) + 14);
    sprintf(get_logs_command, "%s/get_logs.sh", test_dir);
=======
    m_get_logs_command = (char *) malloc(strlen(test_dir) + 14);
    sprintf(m_get_logs_command, "%s/get_logs.sh", test_dir);
>>>>>>> 480c57c1

    sprintf(ssl_options,
            "--ssl-cert=%s/ssl-cert/client-cert.pem --ssl-key=%s/ssl-cert/client-key.pem",
            test_dir,
            test_dir);
    setenv("ssl_options", ssl_options, 1);

    if (maxscale::require_columnstore)
    {
        cout << "ColumnStore testing is not yet implemented, skipping test" << endl;
        exit(0);
    }

    std::future<bool> repl_future;
    std::future<bool> galera_future;

    if (!no_repl)
    {
        repl = new Mariadb_nodes("node", test_dir, verbose, network_config);
        repl->setup();
        repl->use_ipv6 = use_ipv6;
        repl->take_snapshot_command = m_take_snapshot_command;
        repl->revert_snapshot_command = m_revert_snapshot_command;
        repl_future = std::async(std::launch::async, &Mariadb_nodes::check_nodes, repl);
    }
    else
    {
        repl = NULL;
    }

    if (!no_galera)
    {
        galera = new Galera_nodes("galera", test_dir, verbose, network_config);
        galera->setup();
        galera->use_ipv6 = false;
        galera->take_snapshot_command = m_take_snapshot_command;
        galera->revert_snapshot_command = m_revert_snapshot_command;
        galera_future = std::async(std::launch::async, &Galera_nodes::check_nodes, galera);
    }
    else
    {
        galera = NULL;
    }

    if (!no_clustrix)
    {
        clustrix = new Clustrix_nodes("clustrix", test_dir, verbose, network_config);
        clustrix->setup();
        clustrix->use_ipv6 = false;
        clustrix->take_snapshot_command = take_snapshot_command;
        clustrix->revert_snapshot_command = revert_snapshot_command;
        clustrix->fix_replication();
    }
    else
    {
        clustrix = NULL;
    }

    maxscales = new Maxscales("maxscale", test_dir, verbose, network_config);
    maxscales->setup();

    bool maxscale_ok = maxscales->check_nodes();
    bool repl_ok = no_repl || repl_future.get();
    bool galera_ok = no_galera || galera_future.get();
    bool node_error = !maxscale_ok || !repl_ok || !galera_ok;
    bool initialize = false;

    if (node_error || too_many_maxscales())
    {
        initialize = true;
        tprintf("Recreating VMs: %s", node_error ? "node check failed" : "too many maxscales");

        if (call_mdbci("--recreate"))
        {
            exit(MDBCI_FAUILT);
        }
    }

    if (reinstall_maxscale)
    {
<<<<<<< HEAD
        initialize = true;

        if (reinstall_maxscales())
        {
            tprintf("Failed to install Maxscale: target is %s", target);
            exit(MDBCI_FAUILT);
        }
=======
        tprintf("Failed to install Maxscale: target is %s", m_target);
        exit(MDBCI_FAUILT);
>>>>>>> 480c57c1
    }

    if (initialize)
    {
        std::string src = std::string(test_dir) + "/mdbci/add_core_cnf.sh";
        maxscales->copy_to_node(0, src.c_str(), maxscales->access_homedir[0]);
        maxscales->ssh_node_f(0, true, "%s/add_core_cnf.sh %s", maxscales->access_homedir[0],
                              verbose ? "verbose" : "");
    }


    maxscales->use_ipv6 = use_ipv6;
    maxscales->ssl = ssl;

    // Stop MaxScale to prevent it from interfering with the replication setup process
    if (!maxscale::manual_debug)
    {
        for (int i = 0; i < maxscales->N; i++)
        {
            maxscales->stop(i);
        }
    }

    if ((maxscale::restart_galera) && (galera))
    {
        galera->stop_nodes();
        galera->start_replication();
    }

    if (maxscale::check_nodes)
    {
        if (repl && !repl->fix_replication())
        {
            exit(BROKEN_VM_FAUILT);
        }
        if (galera && !galera->fix_replication())
        {
            exit(BROKEN_VM_FAUILT);
        }
    }

    if (repl && maxscale::required_repl_version.length())
    {
        int ver_repl_required = get_int_version(maxscale::required_repl_version);
        std::string ver_repl = repl->get_lowest_version();
        int int_ver_repl = get_int_version(ver_repl);

        if (int_ver_repl < ver_repl_required)
        {
            tprintf("Test requires a higher version of backend servers, skipping test.");
            tprintf("Required version: %s", maxscale::required_repl_version.c_str());
            tprintf("Master-slave version: %s", ver_repl.c_str());
            exit(0);
        }
    }

    if (galera && maxscale::required_galera_version.length())
    {
        int ver_galera_required = get_int_version(maxscale::required_galera_version);
        std::string ver_galera = galera->get_lowest_version();
        int int_ver_galera = get_int_version(ver_galera);

        if (int_ver_galera < ver_galera_required)
        {
            tprintf("Test requires a higher version of backend servers, skipping test.");
            tprintf("Required version: %s", maxscale::required_galera_version.c_str());
            tprintf("Galera version: %s", ver_galera.c_str());
            exit(0);
        }
    }

    if (maxscale_init)
    {
        init_maxscales();
    }

    if (backend_ssl)
    {
        tprintf("Configuring backends for ssl \n");
        repl->configure_ssl(true);
        if (galera)
        {
            galera->configure_ssl(false);
            galera->start_replication();
        }
    }

    if (mdbci_call_needed)
    {
        int ec;
        char * ver = maxscales->ssh_node_output(0, "maxscale --version-full", false, &ec);
        if (ec)
        {
            tprintf("Error retrival of Maxscale version info");
        }
        else
        {
            tprintf("Maxscale_full_version_start:\n%s\nMaxscale_full_version_end\n", ver);
        }
    }

    char str[1024];
    sprintf(str, "mkdir -p LOGS/%s", m_test_name.c_str());
    call_system(str);

    timeout = 999999999;
    set_log_copy_interval(999999999);
    pthread_create(&timeout_thread_p, NULL, timeout_thread, this);
    pthread_create(&log_copy_thread_p, NULL, log_copy_thread, this);
    tprintf("Starting test");
    gettimeofday(&start_time, NULL);
}

TestConnections::~TestConnections()
{
    for (auto& a : m_on_destroy)
    {
        a();
    }

    if (backend_ssl)
    {
        repl->disable_ssl();
        // galera->disable_ssl();
    }

    // stop all Maxscales to detect crashes on exit
    for (int i = 0; i < maxscales->N; i++)
    {
        stop_maxscale(i);
    }

    if (maxscales->use_valgrind)
    {
        sleep(15);      // sleep to let logs be written do disks
    }

    copy_all_logs();

    /* Temporary disable snapshot revert due to Galera failures
     *  if (global_result != 0 )
     *  {
     *   if (no_vm_revert)
     *   {
     *       tprintf("no_vm_revert flag is set, not reverting VMs\n");
     *   }
     *   else
     *   {
     *       tprintf("Reverting snapshot\n");
     *       revert_snapshot((char*) "clean");
     *   }
     *  }
     */

    if (repl)
    {
        delete repl;
    }
    if (galera)
    {
        delete galera;
    }

    if (maxscale::multiple_maxscales)
    {
        maxscales->stop_all();
    }

    if (global_result)
    {
        // This causes the test to fail if a core dump is found
        exit(1);
    }
}

void TestConnections::report_result(const char* format, va_list argp)
{
    timeval t2;
    gettimeofday(&t2, NULL);
    double elapsedTime = (t2.tv_sec - start_time.tv_sec);
    elapsedTime += (double) (t2.tv_usec - start_time.tv_usec) / 1000000.0;

    global_result += 1;

    printf("%04f: TEST_FAILED! ", elapsedTime);

    vprintf(format, argp);

    if (format[strlen(format) - 1] != '\n')
    {
        printf("\n");
    }
}

void TestConnections::add_result(bool result, const char* format, ...)
{
    if (result)
    {
        va_list argp;
        va_start(argp, format);
        report_result(format, argp);
        va_end(argp);
    }
}

void TestConnections::expect(bool result, const char* format, ...)
{
    if (!result)
    {
        va_list argp;
        va_start(argp, format);
        report_result(format, argp);
        va_end(argp);
    }
}

void TestConnections::read_mdbci_info()
{
    m_mdbci_vm_path = readenv("MDBCI_VM_PATH", "%s/vms/", getenv("HOME"));

    if (system((std::string("mkdir -p ") +
                std::string(m_mdbci_vm_path)).c_str()))
    {
        tprintf("Unable to create MDBCI VMs direcory '%s', exiting", m_mdbci_vm_path);
        exit(MDBCI_FAUILT);
    }
    m_mdbci_template = readenv("template", "default");
    m_target = readenv("target", "develop");

    m_mdbci_config_name = readenv("mdbci_config_name", "local");
    vm_path = std::string(m_mdbci_vm_path) + "/" + std::string(m_mdbci_config_name);

    if (m_mdbci_config_name != NULL)
    {
        std::ifstream nc_file;
        nc_file.open(vm_path + "_network_config");
        std::stringstream strStream;
        strStream << nc_file.rdbuf();
        network_config = strStream.str();
        nc_file.close();

        nc_file.open(vm_path + "_configured_labels");
        std::stringstream strStream1;
        strStream1 << nc_file.rdbuf();
        configured_labels = strStream1.str();
        nc_file.close();
    }
    else
    {
        tprintf("The name of MDBCI configuration is not defined, exiting!");
        exit(1);
    }
    if (verbose)
    {
        tprintf(network_config.c_str());
    }
}

void TestConnections::read_env()
{
    read_mdbci_info();
    if (verbose)
    {
        printf("Reading test setup configuration from environmental variables\n");
    }

    ssl = readenv_bool("ssl", true);

    if (readenv_bool("mysql51_only", false) || readenv_bool("no_nodes_check", false))
    {
        maxscale::check_nodes = false;
    }

    if (readenv_bool("no_maxscale_start", false))
    {
        maxscale::start = false;
    }

    m_no_backend_log_copy = readenv_bool("no_backend_log_copy", false);
    m_no_maxscale_log_copy = readenv_bool("no_maxscale_log_copy", false);
    use_ipv6 = readenv_bool("use_ipv6", false);
    backend_ssl = readenv_bool("backend_ssl", false);
    smoke = readenv_bool("smoke", false);
    threads = readenv_int("threads", 4);
    m_use_snapshots = readenv_bool("use_snapshots", false);
    m_take_snapshot_command = readenv("take_snapshot_command",
                                      "mdbci snapshot take --path-to-nodes %s --snapshot-name ", m_mdbci_config_name);
    m_revert_snapshot_command = readenv("revert_snapshot_command",
                                        "mdbci snapshot revert --path-to-nodes %s --snapshot-name ", m_mdbci_config_name);
    no_vm_revert = readenv_bool("no_vm_revert", true);
}

void TestConnections::print_env()
{
    printf("Maxscale IP\t%s\n", maxscales->IP[0]);
    printf("Maxscale User name\t%s\n", maxscales->user_name);
    printf("Maxscale Password\t%s\n", maxscales->password);
    printf("Maxscale SSH key\t%s\n", maxscales->sshkey[0]);
    printf("Maxadmin password\t%s\n", maxscales->maxadmin_password[0]);
    printf("Access user\t%s\n", maxscales->access_user[0]);
    if (repl)
    {
        repl->print_env();
    }
    if (galera)
    {
        galera->print_env();
    }
}

/**
 * Set config template file and test labels.
 */
void TestConnections::set_template_and_labels()
{
    const TestDefinition* found = nullptr;
    for (int i = 0; test_definitions[i].name; i++)
    {
        auto* test = &test_definitions[i];
        if (test->name == m_test_name)
        {
            found = test;
            break;
        }
    }

    string labels_string;
    if (found)
    {
        labels_string = found->labels;
        m_config_template = found->config_template;
    }
    else
    {
        printf("Failed to find configuration template for test '%s', using default template '%s'.\n",
               m_test_name.c_str(), default_template);
        m_config_template = default_template;
    }

    auto labels_pos = labels_string.find("LABELS;");
    if (labels_pos != string::npos)
    {
        m_labels = labels_string.substr(labels_pos);
    }
    else
    {
        m_labels = "LABELS;REPL_BACKEND";
    }
}

void TestConnections::process_template(int m, const string& template_name, const char* dest)
{
    struct stat stb;
    char str[4096];
    char template_file[1024];

    char extended_template_file[1024 + 12];

    sprintf(template_file, "%s/cnf/maxscale.cnf.template.%s", test_dir, template_name.c_str());
    sprintf(extended_template_file, "%s.%03d", template_file, m);

    if (stat((char*)extended_template_file, &stb) == 0)
    {
        strcpy(template_file, extended_template_file);
    }
    tprintf("Template file is %s\n", template_file);

    sprintf(str, "cp %s maxscale.cnf", template_file);
    if (verbose)
    {
        tprintf("Executing '%s' command\n", str);
    }
    if (system(str) != 0)
    {
        tprintf("Error copying maxscale.cnf template\n");
        return;
    }

    if (backend_ssl)
    {
        tprintf("Adding ssl settings\n");
        system("sed -i \"s|type=server|type=server\\nssl=required\\nssl_cert=/###access_homedir###/certs/client-cert.pem\\nssl_key=/###access_homedir###/certs/client-key.pem\\nssl_ca_cert=/###access_homedir###/certs/ca.pem\\nssl_cert_verify_depth=9\\nssl_version=MAX|g\" maxscale.cnf");
    }

    sprintf(str, "sed -i \"s/###threads###/%d/\"  maxscale.cnf", threads);
    system(str);

    Mariadb_nodes * mdn[3];
    char * IPcnf;
    mdn[0] = repl;
    mdn[1] = galera;
    mdn[2] = clustrix;
    int i, j;
    int mdn_n = 3;

    for (j = 0; j < mdn_n; j++)
    {
        if (mdn[j])
        {
            for (i = 0; i < mdn[j]->N; i++)
            {
                if (mdn[j]->use_ipv6)
                {
                    IPcnf = mdn[j]->IP6[i];
                }
                else
                {
                    IPcnf = mdn[j]->IP_private[i];
                }
                sprintf(str, "sed -i \"s/###%s_server_IP_%0d###/%s/\" maxscale.cnf",
                        mdn[j]->prefix, i + 1, IPcnf);
                system(str);

                sprintf(str, "sed -i \"s/###%s_server_port_%0d###/%d/\" maxscale.cnf",
                        mdn[j]->prefix, i + 1, mdn[j]->port[i]);
                system(str);
            }

            sprintf(str, "sed -i \"s/###%s###/%s/\" maxscale.cnf", mdn[j]->cnf_server_name.c_str(), mdn[j]->cnf_servers().c_str());
            system(str);
            sprintf(str, "sed -i \"s/###%s_line###/%s/\" maxscale.cnf", mdn[j]->cnf_server_name.c_str(), mdn[j]->cnf_servers_line().c_str());
            system(str);

            mdn[j]->connect();
            execute_query(mdn[j]->nodes[0], (char *) "CREATE DATABASE IF NOT EXISTS test");
            mdn[j]->close_connections();
        }
    }

    sprintf(str, "sed -i \"s/###access_user###/%s/g\" maxscale.cnf", maxscales->access_user[m]);
    system(str);

    sprintf(str, "sed -i \"s|###access_homedir###|%s|g\" maxscale.cnf", maxscales->access_homedir[m]);
    system(str);

    if (repl && repl->v51)
    {
        system("sed -i \"s/###repl51###/mysql51_replication=true/g\" maxscale.cnf");
    }
    maxscales->copy_to_node_legacy((char *) "maxscale.cnf", (char *) dest, m);
}

void TestConnections::init_maxscales()
{
    // Always initialize the first MaxScale
    init_maxscale(0);

    if (maxscale::multiple_maxscales)
    {
        for (int i = 1; i < maxscales->N; i++)
        {
            init_maxscale(i);
        }
    }
}

void TestConnections::init_maxscale(int m)
{
    process_template(m, m_config_template, maxscales->access_homedir[m]);
    if (maxscales->ssh_node_f(m, true, "test -d %s/certs", maxscales->access_homedir[m]))
    {
        tprintf("SSL certificates not found, copying to maxscale");
        maxscales->ssh_node_f(m,
                              true,
                              "rm -rf %s/certs;mkdir -m a+wrx %s/certs;",
                              maxscales->access_homedir[m],
                              maxscales->access_homedir[m]);

        char str[4096];
        char dtr[4096];
        sprintf(str, "%s/ssl-cert/*", test_dir);
        sprintf(dtr, "%s/certs/", maxscales->access_homedir[m]);
        maxscales->copy_to_node_legacy(str, dtr, m);
        sprintf(str, "cp %s/ssl-cert/* .", test_dir);
        call_system(str);
        maxscales->ssh_node_f(m, true, "chmod -R a+rx %s;", maxscales->access_homedir[m]);
    }

    maxscales->ssh_node_f(m,
                          true,
                          "cp maxscale.cnf %s;"
                          "iptables -F INPUT;"
                          "rm -rf %s/*.log /tmp/core* /dev/shm/* /var/lib/maxscale/maxscale.cnf.d/ /var/lib/maxscale/*;",
                          maxscales->maxscale_cnf[m],
                          maxscales->maxscale_log_dir[m]);
    if (maxscale::start)
    {
        maxscales->restart_maxscale(m);
        maxscales->ssh_node_f(m,
                              true,
                              "maxctrl api get maxscale/debug/monitor_wait");
    }
    else
    {
        maxscales->stop_maxscale(m);
    }
}

void TestConnections::copy_one_mariadb_log(Mariadb_nodes* nrepl, int i, std::string filename)
{
    auto log_retrive_commands =
    {
        "cat /var/lib/mysql/*.err",
        "cat /var/log/syslog | grep mysql",
        "cat /var/log/messages | grep mysql"
    };

    int j = 1;

    for (auto cmd : log_retrive_commands)
    {
        auto output = nrepl->ssh_output(cmd, i).second;

        if (!output.empty())
        {
            std::ofstream outfile(filename + std::to_string(j++));

            if (outfile)
            {
                outfile << output;
            }
        }
    }
}

int TestConnections::copy_mariadb_logs(Mariadb_nodes* nrepl,
                                       const char* prefix,
                                       std::vector<std::thread>& threads)
{
    int local_result = 0;

    if (nrepl)
    {
        for (int i = 0; i < nrepl->N; i++)
        {
            // Do not copy MariaDB logs in case of local backend
            if (strcmp(nrepl->IP[i], "127.0.0.1") != 0)
            {
                char str[4096];
                sprintf(str, "LOGS/%s/%s%d_mariadb_log", m_test_name.c_str(), prefix, i);
                threads.emplace_back(&TestConnections::copy_one_mariadb_log, this, nrepl, i, str);
            }
        }
    }

    return local_result;
}

int TestConnections::copy_all_logs()
{
    set_timeout(300);

    char str[PATH_MAX + 1];
    sprintf(str, "mkdir -p LOGS/%s", m_test_name.c_str());
    call_system(str);

    std::vector<std::thread> threads;

    if (!m_no_backend_log_copy)
    {
        copy_mariadb_logs(repl, "node", threads);
        copy_mariadb_logs(galera, "galera", threads);
    }

    int rv = 0;

    if (!m_no_maxscale_log_copy)
    {
        rv = copy_maxscale_logs(0);
    }

    for (auto& a : threads)
    {
        a.join();
    }

    return rv;
}
int TestConnections::copy_maxscale_logs(double timestamp)
{
    char log_dir[PATH_MAX + 1024];
    char log_dir_i[sizeof(log_dir) + 1024];
    char sys[sizeof(log_dir_i) + 1024];
    if (timestamp == 0)
    {
        sprintf(log_dir, "LOGS/%s", m_test_name.c_str());
    }
    else
    {
        sprintf(log_dir, "LOGS/%s/%04f", m_test_name.c_str(), timestamp);
    }
    for (int i = 0; i < maxscales->N; i++)
    {
        sprintf(log_dir_i, "%s/%03d", log_dir, i);
        sprintf(sys, "mkdir -p %s", log_dir_i);
        call_system(sys);
        if (strcmp(maxscales->IP[i], "127.0.0.1") != 0)
        {
            int rc = maxscales->ssh_node_f(i, true,
                                           "rm -rf %s/logs;"
                                           "mkdir %s/logs;"
                                           "cp %s/*.log %s/logs/;"
                                           "cp /tmp/core* %s/logs/;"
                                           "cp %s %s/logs/;"
                                           "chmod 777 -R %s/logs;"
                                           "ls /tmp/core* && exit 42;",
                                           maxscales->access_homedir[i],
                                           maxscales->access_homedir[i],
                                           maxscales->maxscale_log_dir[i],
                                           maxscales->access_homedir[i],
                                           maxscales->access_homedir[i],
                                           maxscales->maxscale_cnf[i],
                                           maxscales->access_homedir[i],
                                           maxscales->access_homedir[i]);
            sprintf(sys, "%s/logs/*", maxscales->access_homedir[i]);
            maxscales->copy_from_node(i, sys, log_dir_i);
            expect(rc != 42, "Test should not generate core files");
        }
        else
        {
            maxscales->ssh_node_f(i, true, "cp %s/*.logs %s/", maxscales->maxscale_log_dir[i], log_dir_i);
            maxscales->ssh_node_f(i, true, "cp /tmp/core* %s/", log_dir_i);
            maxscales->ssh_node_f(i, true, "cp %s %s/", maxscales->maxscale_cnf[i], log_dir_i);
            maxscales->ssh_node_f(i, true, "chmod a+r -R %s", log_dir_i);
        }
    }
    return 0;
}

int TestConnections::copy_all_logs_periodic()
{
    timeval t2;
    gettimeofday(&t2, NULL);
    double elapsedTime = (t2.tv_sec - start_time.tv_sec);
    elapsedTime += (double) (t2.tv_usec - start_time.tv_usec) / 1000000.0;

    return copy_maxscale_logs(elapsedTime);
}

int TestConnections::prepare_binlog(int m)
{
    char version_str[1024] = "";
    repl->connect();
    find_field(repl->nodes[0], "SELECT @@version", "@@version", version_str);
    tprintf("Master server version '%s'", version_str);

    if (*version_str
        && strstr(version_str, "10.0") == NULL
        && strstr(version_str, "10.1") == NULL
        && strstr(version_str, "10.2") == NULL)
    {
        add_result(maxscales->ssh_node_f(m,
                                         true,
                                         "sed -i \"s/,mariadb10-compatibility=1//\" %s",
                                         maxscales->maxscale_cnf[m]),
                   "Error editing maxscale.cnf");
    }

    if (!m_local_maxscale)
    {
        tprintf("Removing all binlog data from Maxscale node");
        add_result(maxscales->ssh_node_f(m, true, "rm -rf %s", maxscales->maxscale_binlog_dir[m]),
                   "Removing binlog data failed");

        tprintf("Creating binlog dir");
        add_result(maxscales->ssh_node_f(m, true, "mkdir -p %s", maxscales->maxscale_binlog_dir[m]),
                   "Creating binlog data dir failed");
        tprintf("Set 'maxscale' as a owner of binlog dir");
        add_result(maxscales->ssh_node_f(m,
                                         false,
                                         "%s mkdir -p %s; %s chown maxscale:maxscale -R %s",
                                         maxscales->access_sudo[m],
                                         maxscales->maxscale_binlog_dir[m],
                                         maxscales->access_sudo[m],
                                         maxscales->maxscale_binlog_dir[m]),
                   "directory ownership change failed");
    }
    else
    {
        perform_manual_action("Remove all local binlog data");
    }

    return 0;
}

int TestConnections::start_binlog(int m)
{
    char sys1[4096];
    MYSQL* binlog;
    char log_file[256];
    char log_pos[256];
    char cmd_opt[256];

    int i;
    int global_result = 0;
    bool no_pos;

    no_pos = repl->no_set_pos;

    switch (binlog_cmd_option)
    {
    case 1:
        sprintf(cmd_opt, "--binlog-checksum=CRC32");
        break;

    case 2:
        sprintf(cmd_opt, "--binlog-checksum=NONE");
        break;

    default:
        sprintf(cmd_opt, " ");
    }

    repl->stop_nodes();

    if (!m_local_maxscale)
    {
        binlog =
            open_conn_no_db(maxscales->binlog_port[m], maxscales->IP[m], repl->user_name, repl->password,
                            ssl);
        execute_query(binlog, "stop slave");
        execute_query(binlog, "reset slave all");
        mysql_close(binlog);

        tprintf("Stopping maxscale\n");
        add_result(maxscales->stop_maxscale(m), "Maxscale stopping failed\n");
    }
    else
    {
        perform_manual_action(
            "Perform the equivalent of 'STOP SLAVE; RESET SLAVE ALL' and stop local Maxscale");
    }

    for (i = 0; i < repl->N; i++)
    {
        repl->start_node(i, cmd_opt);
    }
    sleep(5);

    tprintf("Connecting to all backend nodes\n");
    repl->connect();

    tprintf("Stopping everything\n");
    for (i = 0; i < repl->N; i++)
    {
        execute_query(repl->nodes[i], "stop slave");
        execute_query(repl->nodes[i], "reset slave all");
        execute_query(repl->nodes[i], "reset master");
    }
    prepare_binlog(m);
    tprintf("Testing binlog when MariaDB is started with '%s' option\n", cmd_opt);

    if (!m_local_maxscale)
    {
        tprintf("ls binlog data dir on Maxscale node\n");
        add_result(maxscales->ssh_node_f(m, true, "ls -la %s/", maxscales->maxscale_binlog_dir[m]),
                   "ls failed\n");
    }

    if (binlog_master_gtid)
    {
        // GTID to connect real Master
        tprintf("GTID for connection 1st slave to master!\n");
        try_query(repl->nodes[1], "stop slave");
        try_query(repl->nodes[1], "SET @@global.gtid_slave_pos=''");
        sprintf(sys1,
                "CHANGE MASTER TO MASTER_HOST='%s', MASTER_PORT=%d, MASTER_USER='repl', MASTER_PASSWORD='repl', MASTER_USE_GTID=Slave_pos",
                repl->IP_private[0],
                repl->port[0]);
        try_query(repl->nodes[1], "%s", sys1);
        try_query(repl->nodes[1], "start slave");
    }
    else
    {
        tprintf("show master status\n");
        find_field(repl->nodes[0], (char*) "show master status", (char*) "File", &log_file[0]);
        find_field(repl->nodes[0], (char*) "show master status", (char*) "Position", &log_pos[0]);
        tprintf("Real master file: %s\n", log_file);
        tprintf("Real master pos : %s\n", log_pos);

        tprintf("Stopping first slave (node 1)\n");
        try_query(repl->nodes[1], "stop slave;");
        // repl->no_set_pos = true;
        repl->no_set_pos = false;
        tprintf("Configure first backend slave node to be slave of real master\n");
        repl->set_slave(repl->nodes[1], repl->IP_private[0], repl->port[0], log_file, log_pos);
    }

    if (!m_local_maxscale)
    {
        tprintf("Starting back Maxscale\n");
        add_result(maxscales->start_maxscale(m), "Maxscale start failed\n");
    }
    else
    {
        perform_manual_action("Start Maxscale");
    }

    tprintf("Connecting to MaxScale binlog router (with any DB)\n");
    binlog =
        open_conn_no_db(maxscales->binlog_port[m], maxscales->IP[m], repl->user_name, repl->password, ssl);

    add_result(mysql_errno(binlog), "Error connection to binlog router %s\n", mysql_error(binlog));

    if (binlog_master_gtid)
    {
        // GTID to connect real Master
        tprintf("GTID for connection binlog router to master!\n");
        try_query(binlog, "stop slave");
        try_query(binlog, "SET @@global.gtid_slave_pos=''");
        sprintf(sys1,
                "CHANGE MASTER TO MASTER_HOST='%s', MASTER_PORT=%d, MASTER_USER='repl', MASTER_PASSWORD='repl', MASTER_USE_GTID=Slave_pos",
                repl->IP_private[0],
                repl->port[0]);
        try_query(binlog, "%s", sys1);
    }
    else
    {
        repl->no_set_pos = true;
        tprintf("configuring Maxscale binlog router\n");
        repl->set_slave(binlog, repl->IP_private[0], repl->port[0], log_file, log_pos);
    }
    // ssl between binlog router and Master
    if (backend_ssl)
    {
        sprintf(sys1,
                "CHANGE MASTER TO master_ssl_cert='%s/certs/client-cert.pem', master_ssl_ca='%s/certs/ca.pem', master_ssl=1, master_ssl_key='%s/certs/client-key.pem'",
                maxscales->access_homedir[m],
                maxscales->access_homedir[m],
                maxscales->access_homedir[m]);
        tprintf("Configuring Master ssl: %s\n", sys1);
        try_query(binlog, "%s", sys1);
    }
    try_query(binlog, "start slave");
    try_query(binlog, "show slave status");

    if (binlog_slave_gtid)
    {
        tprintf("GTID for connection slaves to binlog router!\n");
        tprintf("Setup all backend nodes except first one to be slaves of binlog Maxscale node\n");
        fflush(stdout);
        for (i = 2; i < repl->N; i++)
        {
            try_query(repl->nodes[i], "stop slave");
            try_query(repl->nodes[i], "SET @@global.gtid_slave_pos=''");
            sprintf(sys1,
                    "CHANGE MASTER TO MASTER_HOST='%s', MASTER_PORT=%d, MASTER_USER='repl', MASTER_PASSWORD='repl', MASTER_USE_GTID=Slave_pos",
                    maxscales->IP_private[m],
                    maxscales->binlog_port[m]);
            try_query(repl->nodes[i], "%s", sys1);
            try_query(repl->nodes[i], "start slave");
        }
    }
    else
    {
        repl->no_set_pos = false;

        // get Master status from Maxscale binlog
        tprintf("show master status\n");
        find_field(binlog, (char*) "show master status", (char*) "File", &log_file[0]);
        find_field(binlog, (char*) "show master status", (char*) "Position", &log_pos[0]);

        tprintf("Maxscale binlog master file: %s\n", log_file);
        tprintf("Maxscale binlog master pos : %s\n", log_pos);

        tprintf("Setup all backend nodes except first one to be slaves of binlog Maxscale node\n");
        fflush(stdout);
        for (i = 2; i < repl->N; i++)
        {
            try_query(repl->nodes[i], "stop slave");
            repl->set_slave(repl->nodes[i], maxscales->IP_private[m], maxscales->binlog_port[m], log_file, log_pos);
        }
    }

    repl->close_connections();
    try_query(binlog, "show slave status");
    mysql_close(binlog);
    repl->no_set_pos = no_pos;
    return global_result;
}

bool TestConnections::replicate_from_master(int m)
{
    bool rval = true;

    /** Stop the binlogrouter */
    MYSQL* conn = open_conn_no_db(maxscales->binlog_port[m],
                                  maxscales->IP[m],
                                  repl->user_name,
                                  repl->password,
                                  ssl);
    execute_query_silent(conn, "stop slave");
    mysql_close(conn);

    repl->execute_query_all_nodes("STOP SLAVE");

    /** Clean up MaxScale directories */
    maxscales->stop_maxscale(m);
    prepare_binlog(m);
    maxscales->start_maxscale(m);

    char log_file[256] = "";
    char log_pos[256] = "4";

    repl->connect();
    execute_query(repl->nodes[0], "RESET MASTER");

    conn = open_conn_no_db(maxscales->binlog_port[m], maxscales->IP[m], repl->user_name, repl->password, ssl);

    if (find_field(repl->nodes[0], "show master status", "File", log_file)
        || repl->set_slave(conn, repl->IP_private[0], repl->port[0], log_file, log_pos)
        || execute_query(conn, "start slave"))
    {
        rval = false;
    }

    mysql_close(conn);

    return rval;
}

void TestConnections::revert_replicate_from_master()
{
    char log_file[256] = "";

    repl->connect();
    execute_query(repl->nodes[0], "RESET MASTER");
    find_field(repl->nodes[0], "show master status", "File", log_file);

    for (int i = 1; i < repl->N; i++)
    {
        repl->set_slave(repl->nodes[i], repl->IP_private[0], repl->port[0], log_file, (char*)"4");
        execute_query(repl->nodes[i], "start slave");
    }
}

int TestConnections::start_mm(int m)
{
    int i;
    char log_file1[256];
    char log_pos1[256];
    char log_file2[256];
    char log_pos2[256];

    tprintf("Stopping maxscale\n");
    int global_result = maxscales->stop_maxscale(m);

    tprintf("Stopping all backend nodes\n");
    global_result += repl->stop_nodes();

    for (i = 0; i < 2; i++)
    {
        tprintf("Starting back node %d\n", i);
        global_result += repl->start_node(i, (char*) "");
    }

    repl->connect();
    for (i = 0; i < 2; i++)
    {
        execute_query(repl->nodes[i], "stop slave");
        execute_query(repl->nodes[i], "reset master");
    }

    execute_query(repl->nodes[0], "SET GLOBAL READ_ONLY=ON");

    find_field(repl->nodes[0], (char*) "show master status", (char*) "File", log_file1);
    find_field(repl->nodes[0], (char*) "show master status", (char*) "Position", log_pos1);

    find_field(repl->nodes[1], (char*) "show master status", (char*) "File", log_file2);
    find_field(repl->nodes[1], (char*) "show master status", (char*) "Position", log_pos2);

    repl->set_slave(repl->nodes[0], repl->IP_private[1], repl->port[1], log_file2, log_pos2);
    repl->set_slave(repl->nodes[1], repl->IP_private[0], repl->port[0], log_file1, log_pos1);

    repl->close_connections();

    tprintf("Starting back Maxscale\n");
    global_result += maxscales->start_maxscale(m);

    return global_result;
}

bool TestConnections::log_matches(int m, const char* pattern)
{

    // Replace single quotes with wildcard characters, should solve most problems
    std::string p = pattern;
    for (auto& a : p)
    {
        if (a == '\'')
        {
            a = '.';
        }
    }

    return maxscales->ssh_node_f(m, true, "grep '%s' /var/log/maxscale/maxscale*.log", p.c_str()) == 0;
}

void TestConnections::log_includes(int m, const char* pattern)
{
    add_result(!log_matches(m, pattern), "Log does not match pattern '%s'", pattern);
}

void TestConnections::log_excludes(int m, const char* pattern)
{
    add_result(log_matches(m, pattern), "Log matches pattern '%s'", pattern);
}

static int read_log(const char* name, char** err_log_content_p)
{
    FILE* f;
    *err_log_content_p = NULL;
    char* err_log_content;
    f = fopen(name, "rb");
    if (f != NULL)
    {

        int prev = ftell(f);
        fseek(f, 0L, SEEK_END);
        long int size = ftell(f);
        fseek(f, prev, SEEK_SET);
        err_log_content = (char*)malloc(size + 2);
        if (err_log_content != NULL)
        {
            fread(err_log_content, 1, size, f);
            for (int i = 0; i < size; i++)
            {
                if (err_log_content[i] == 0)
                {
                    // printf("null detected at position %d\n", i);
                    err_log_content[i] = '\n';
                }
            }
            // printf("s=%ld\n", strlen(err_log_content));
            err_log_content[size] = '\0';
            // printf("s=%ld\n", strlen(err_log_content));
            * err_log_content_p = err_log_content;
            fclose(f);
            return 0;
        }
        else
        {
            printf("Error allocationg memory for the log\n");
            return 1;
        }
    }
    else
    {
        printf ("Error reading log %s \n", name);
        return 1;
    }
}

int TestConnections::find_connected_slave(int m, int* global_result)
{
    int conn_num;
    int all_conn = 0;
    int current_slave = -1;
    repl->connect();
    for (int i = 0; i < repl->N; i++)
    {
        conn_num = get_conn_num(repl->nodes[i], maxscales->ip(m), maxscales->hostname[m], (char*) "test");
        tprintf("connections to %d: %u\n", i, conn_num);
        if ((i == 0) && (conn_num != 1))
        {
            tprintf("There is no connection to master\n");
            *global_result = 1;
        }
        all_conn += conn_num;
        if ((i != 0) && (conn_num != 0))
        {
            current_slave = i;
        }
    }
    if (all_conn != 2)
    {
        tprintf("total number of connections is not 2, it is %d\n", all_conn);
        *global_result = 1;
    }
    tprintf("Now connected slave node is %d (%s)\n", current_slave, repl->IP[current_slave]);
    repl->close_connections();
    return current_slave;
}

int TestConnections::find_connected_slave1(int m)
{
    int conn_num;
    int all_conn = 0;
    int current_slave = -1;
    repl->connect();
    for (int i = 0; i < repl->N; i++)
    {
        conn_num = get_conn_num(repl->nodes[i], maxscales->ip(m), maxscales->hostname[m], (char*) "test");
        tprintf("connections to %d: %u\n", i, conn_num);
        all_conn += conn_num;
        if ((i != 0) && (conn_num != 0))
        {
            current_slave = i;
        }
    }
    tprintf("Now connected slave node is %d (%s)\n", current_slave, repl->IP[current_slave]);
    repl->close_connections();
    return current_slave;
}

int TestConnections::check_maxscale_processes(int m, int expected)
{
    const char* ps_cmd = maxscales->use_valgrind ?
        "ps ax | grep valgrind | grep maxscale | grep -v grep | wc -l" :
        "ps -C maxscale | grep maxscale | wc -l";

    int exit_code;
    char* maxscale_num = maxscales->ssh_node_output(m, ps_cmd, false, &exit_code);

    if ((maxscale_num == NULL) || (exit_code != 0))
    {
        return -1;
    }
    char* nl = strchr(maxscale_num, '\n');
    if (nl)
    {
        *nl = '\0';
    }

    if (atoi(maxscale_num) != expected)
    {
        tprintf("%s maxscale processes detected, trying again in 5 seconds\n", maxscale_num);
        sleep(5);
        maxscale_num = maxscales->ssh_node_output(m, ps_cmd, false, &exit_code);

        if (atoi(maxscale_num) != expected)
        {
            add_result(1, "Number of MaxScale processes is not %d, it is %s\n", expected, maxscale_num);
        }
    }

    return exit_code;
}

int TestConnections::stop_maxscale(int m)
{
    int res = maxscales->stop_maxscale(m);
    check_maxscale_processes(m, 0);
    fflush(stdout);
    return res;
}

int TestConnections::start_maxscale(int m)
{
    int res = maxscales->start_maxscale(m);
    check_maxscale_processes(m, 1);
    fflush(stdout);
    return res;
}

int TestConnections::check_maxscale_alive(int m)
{
    int gr = global_result;
    set_timeout(10);
    tprintf("Connecting to Maxscale\n");
    add_result(maxscales->connect_maxscale(m), "Can not connect to Maxscale\n");
    tprintf("Trying simple query against all sevices\n");
    tprintf("RWSplit \n");
    set_timeout(10);
    try_query(maxscales->conn_rwsplit[m], "show databases;");
    tprintf("ReadConn Master \n");
    set_timeout(10);
    try_query(maxscales->conn_master[m], "show databases;");
    tprintf("ReadConn Slave \n");
    set_timeout(10);
    try_query(maxscales->conn_slave[m], "show databases;");
    set_timeout(10);
    maxscales->close_maxscale_connections(m);
    add_result(global_result - gr, "Maxscale is not alive\n");
    stop_timeout();
    check_maxscale_processes(m, 1);

    return global_result - gr;
}

int TestConnections::test_maxscale_connections(int m, bool rw_split, bool rc_master, bool rc_slave)
{
    int rval = 0;
    int rc;

    tprintf("Testing RWSplit, expecting %s\n", (rw_split ? "success" : "failure"));
    rc = execute_query(maxscales->conn_rwsplit[m], "select 1");
    if ((rc == 0) != rw_split)
    {
        tprintf("Error: Query %s\n", (rw_split ? "failed" : "succeeded"));
        rval++;
    }

    tprintf("Testing ReadConnRoute Master, expecting %s\n", (rc_master ? "success" : "failure"));
    rc = execute_query(maxscales->conn_master[m], "select 1");
    if ((rc == 0) != rc_master)
    {
        tprintf("Error: Query %s", (rc_master ? "failed" : "succeeded"));
        rval++;
    }

    tprintf("Testing ReadConnRoute Slave, expecting %s\n", (rc_slave ? "success" : "failure"));
    rc = execute_query(maxscales->conn_slave[m], "select 1");
    if ((rc == 0) != rc_slave)
    {
        tprintf("Error: Query %s", (rc_slave ? "failed" : "succeeded"));
        rval++;
    }
    return rval;
}


int TestConnections::create_connections(int m,
                                        int conn_N,
                                        bool rwsplit_flag,
                                        bool master_flag,
                                        bool slave_flag,
                                        bool galera_flag)
{
    int i;
    int local_result = 0;
    MYSQL* rwsplit_conn[conn_N];
    MYSQL* master_conn[conn_N];
    MYSQL* slave_conn[conn_N];
    MYSQL* galera_conn[conn_N];


    tprintf("Opening %d connections to each router\n", conn_N);
    for (i = 0; i < conn_N; i++)
    {
        set_timeout(20);

        if (verbose)
        {
            tprintf("opening %d-connection: ", i + 1);
        }

        if (rwsplit_flag)
        {
            if (verbose)
            {
                printf("RWSplit \t");
            }

            rwsplit_conn[i] = maxscales->open_rwsplit_connection(m);
            if (!rwsplit_conn[i])
            {
                local_result++;
                tprintf("RWSplit connection failed\n");
            }
        }
        if (master_flag)
        {
            if (verbose)
            {
                printf("ReadConn master \t");
            }

            master_conn[i] = maxscales->open_readconn_master_connection(m);
            if (mysql_errno(master_conn[i]) != 0)
            {
                local_result++;
                tprintf("ReadConn master connection failed, error: %s\n", mysql_error(master_conn[i]));
            }
        }
        if (slave_flag)
        {
            if (verbose)
            {
                printf("ReadConn slave \t");
            }

            slave_conn[i] = maxscales->open_readconn_slave_connection(m);
            if (mysql_errno(slave_conn[i]) != 0)
            {
                local_result++;
                tprintf("ReadConn slave connection failed, error: %s\n", mysql_error(slave_conn[i]));
            }
        }
        if (galera_flag)
        {
            if (verbose)
            {
                printf("Galera \n");
            }

            galera_conn[i] =
                open_conn(4016, maxscales->IP[m], maxscales->user_name, maxscales->password, ssl);
            if (mysql_errno(galera_conn[i]) != 0)
            {
                local_result++;
                tprintf("Galera connection failed, error: %s\n", mysql_error(galera_conn[i]));
            }
        }
    }
    for (i = 0; i < conn_N; i++)
    {
        set_timeout(20);

        if (verbose)
        {
            tprintf("Trying query against %d-connection: ", i + 1);
        }

        if (rwsplit_flag)
        {
            if (verbose)
            {
                tprintf("RWSplit \t");
            }
            local_result += execute_query(rwsplit_conn[i], "select 1;");
        }
        if (master_flag)
        {
            if (verbose)
            {
                tprintf("ReadConn master \t");
            }
            local_result += execute_query(master_conn[i], "select 1;");
        }
        if (slave_flag)
        {
            if (verbose)
            {
                tprintf("ReadConn slave \t");
            }
            local_result += execute_query(slave_conn[i], "select 1;");
        }
        if (galera_flag)
        {
            if (verbose)
            {
                tprintf("Galera \n");
            }
            local_result += execute_query(galera_conn[i], "select 1;");
        }
    }

    // global_result += check_pers_conn(Test, pers_conn_expected);
    tprintf("Closing all connections\n");
    for (i = 0; i < conn_N; i++)
    {
        set_timeout(20);
        if (rwsplit_flag)
        {
            mysql_close(rwsplit_conn[i]);
        }
        if (master_flag)
        {
            mysql_close(master_conn[i]);
        }
        if (slave_flag)
        {
            mysql_close(slave_conn[i]);
        }
        if (galera_flag)
        {
            mysql_close(galera_conn[i]);
        }
    }
    stop_timeout();

    return local_result;
}

int TestConnections::get_client_ip(int m, char* ip)
{
    int ret = 1;
    auto c = maxscales->rwsplit(m);

    if (c.connect())
    {
        std::string host = c.field("SELECT host FROM information_schema.processlist WHERE id = connection_id()");
        strcpy(ip, host.c_str());
        ret = 0;
    }

    return ret;
}

int TestConnections::set_timeout(long int timeout_seconds)
{
    if (m_enable_timeouts)
    {
        timeout = timeout_seconds;
    }
    return 0;
}

int TestConnections::set_log_copy_interval(long int interval_seconds)
{
    log_copy_to_go = interval_seconds;
    log_copy_interval = interval_seconds;
    return 0;
}

int TestConnections::stop_timeout()
{
    timeout = 999999999;
    return 0;
}

void TestConnections::tprintf(const char* format, ...)
{
    timeval t2;
    gettimeofday(&t2, NULL);
    double elapsedTime = (t2.tv_sec - start_time.tv_sec);
    elapsedTime += (double) (t2.tv_usec - start_time.tv_usec) / 1000000.0;

    struct tm tm_now;
    localtime_r(&t2.tv_sec, &tm_now);
    unsigned int msec = t2.tv_usec / 1000;

    printf("%02u:%02u:%02u.%03u %04f: ", tm_now.tm_hour, tm_now.tm_min, tm_now.tm_sec, msec, elapsedTime);

    va_list argp;
    va_start(argp, format);
    vprintf(format, argp);
    va_end(argp);

    /** Add a newline if the message doesn't have one */
    if (format[strlen(format) - 1] != '\n')
    {
        printf("\n");
    }

    fflush(stdout);
    fflush(stderr);
}

void TestConnections::log_printf(const char* format, ...)
{
    va_list argp;
    va_start(argp, format);
    int n = vsnprintf(nullptr, 0, format, argp);
    va_end(argp);

    va_start(argp, format);
    char buf[n + 1];
    vsnprintf(buf, sizeof(buf), format, argp);
    va_end(argp);

    maxscales->ssh_node_f(0, true, "echo '--- %s ---' >> /var/log/maxscale/maxscale.log", buf);
    tprintf("%s", buf);
}

int TestConnections::get_master_server_id(int m)
{
    int master_id = -1;
    MYSQL* conn = maxscales->open_rwsplit_connection(m);
    char str[100];
    if (find_field(conn, "SELECT @@server_id, @@last_insert_id;", "@@server_id", str) == 0)
    {
        char* endptr = NULL;
        auto colvalue = strtol(str, &endptr, 0);
        if (endptr && *endptr == '\0')
        {
            master_id = colvalue;
        }
    }
    mysql_close(conn);
    return master_id;
}
void* timeout_thread(void* ptr)
{
    TestConnections* Test = (TestConnections*) ptr;
    struct timespec tim;
    while (Test->timeout > 0)
    {
        tim.tv_sec = 1;
        tim.tv_nsec = 0;
        nanosleep(&tim, NULL);
        Test->timeout--;
    }
    Test->tprintf("\n **** Timeout! *** \n");
    Test->~TestConnections();
    exit(250);
}

void* log_copy_thread(void* ptr)
{
    TestConnections* Test = (TestConnections*) ptr;
    struct timespec tim;
    while (true)
    {
        while (Test->log_copy_to_go > 0)
        {
            tim.tv_sec = 1;
            tim.tv_nsec = 0;
            nanosleep(&tim, NULL);
            Test->log_copy_to_go--;
        }
        Test->log_copy_to_go = Test->log_copy_interval;
        Test->tprintf("\n **** Copying all logs *** \n");
        Test->copy_all_logs_periodic();
    }

    return NULL;
}

int TestConnections::insert_select(int m, int N)
{
    int result = 0;

    tprintf("Create t1\n");
    set_timeout(30);
    create_t1(maxscales->conn_rwsplit[m]);

    tprintf("Insert data into t1\n");
    set_timeout(N * 16 + 30);
    insert_into_t1(maxscales->conn_rwsplit[m], N);
    stop_timeout();
    repl->sync_slaves();

    tprintf("SELECT: rwsplitter\n");
    set_timeout(30);
    result += select_from_t1(maxscales->conn_rwsplit[m], N);

    tprintf("SELECT: master\n");
    set_timeout(30);
    result += select_from_t1(maxscales->conn_master[m], N);

    tprintf("SELECT: slave\n");
    set_timeout(30);
    result += select_from_t1(maxscales->conn_slave[m], N);

    return result;
}

int TestConnections::use_db(int m, char* db)
{
    int local_result = 0;
    char sql[100];

    sprintf(sql, "USE %s;", db);
    set_timeout(20);
    tprintf("selecting DB '%s' for rwsplit\n", db);
    local_result += execute_query(maxscales->conn_rwsplit[m], "%s", sql);
    tprintf("selecting DB '%s' for readconn master\n", db);
    local_result += execute_query(maxscales->conn_slave[m], "%s", sql);
    tprintf("selecting DB '%s' for readconn slave\n", db);
    local_result += execute_query(maxscales->conn_master[m], "%s", sql);
    for (int i = 0; i < repl->N; i++)
    {
        tprintf("selecting DB '%s' for direct connection to node %d\n", db, i);
        local_result += execute_query(repl->nodes[i], "%s", sql);
    }
    return local_result;
}

int TestConnections::check_t1_table(int m, bool presence, char* db)
{
    const char* expected = presence ? "" : "NOT";
    const char* actual = presence ? "NOT" : "";
    int start_result = global_result;

    add_result(use_db(m, db), "use db failed\n");
    stop_timeout();
    repl->sync_slaves();

    tprintf("Checking: table 't1' should %s be found in '%s' database\n", expected, db);
    set_timeout(30);
    int exists = check_if_t1_exists(maxscales->conn_rwsplit[m]);

    if (exists == presence)
    {
        tprintf("RWSplit: ok\n");
    }
    else
    {
        add_result(1, "Table t1 is %s found in '%s' database using RWSplit\n", actual, db);
    }

    set_timeout(30);
    exists = check_if_t1_exists(maxscales->conn_master[m]);

    if (exists == presence)
    {
        tprintf("ReadConn master: ok\n");
    }
    else
    {
        add_result(1,
                   "Table t1 is %s found in '%s' database using Readconnrouter with router option master\n",
                   actual,
                   db);
    }

    set_timeout(30);
    exists = check_if_t1_exists(maxscales->conn_slave[m]);

    if (exists == presence)
    {
        tprintf("ReadConn slave: ok\n");
    }
    else
    {
        add_result(1,
                   "Table t1 is %s found in '%s' database using Readconnrouter with router option slave\n",
                   actual,
                   db);
    }


    for (int i = 0; i < repl->N; i++)
    {
        set_timeout(30);
        exists = check_if_t1_exists(repl->nodes[i]);
        if (exists == presence)
        {
            tprintf("Node %d: ok\n", i);
        }
        else
        {
            add_result(1,
                       "Table t1 is %s found in '%s' database using direct connect to node %d\n",
                       actual,
                       db,
                       i);
        }
    }

    stop_timeout();

    return global_result - start_result;
}

int TestConnections::try_query(MYSQL* conn, const char* format, ...)
{
    va_list valist;

    va_start(valist, format);
    int message_len = vsnprintf(NULL, 0, format, valist);
    va_end(valist);

    char sql[message_len + 1];

    va_start(valist, format);
    vsnprintf(sql, sizeof(sql), format, valist);
    va_end(valist);

    int res = execute_query_silent(conn, sql, false);
    add_result(res,
               "Query '%.*s%s' failed!\n",
               message_len < 100 ? message_len : 100,
               sql,
               message_len < 100 ? "" : "...");
    return res;
}

int TestConnections::try_query_all(int m, const char* sql)
{
    return try_query(maxscales->conn_rwsplit[m], "%s", sql)
           + try_query(maxscales->conn_master[m], "%s", sql)
           + try_query(maxscales->conn_slave[m], "%s", sql);
}

StringSet TestConnections::get_server_status(const char* name)
{
    std::set<std::string> rval;
    int rc;
    char* res = maxscales->ssh_node_output_f(0, true, &rc, "maxadmin list servers|grep \'%s\'", name);
    char* pipe = strrchr(res, '|');

    if (res && pipe)
    {
        pipe++;
        char* tok = strtok(pipe, ",");

        while (tok)
        {
            char* p = tok;
            char* end = strchr(tok, '\n');
            if (!end)
            {
                end = strchr(tok, '\0');
            }

            // Trim leading whitespace
            while (p < end && isspace(*p))
            {
                p++;
            }

            // Trim trailing whitespace
            while (end > tok && isspace(*end))
            {
                *end-- = '\0';
            }

            rval.insert(p);
            tok = strtok(NULL, ",\n");
        }

        free(res);
    }

    return rval;
}

int TestConnections::list_dirs(int m)
{
    for (int i = 0; i < repl->N; i++)
    {
        tprintf("ls on node %d\n", i);
        repl->ssh_node(i, (char*) "ls -la /var/lib/mysql", true);
        fflush(stdout);
    }
    tprintf("ls maxscale \n");
    maxscales->ssh_node(m, "ls -la /var/lib/maxscale/", true);
    fflush(stdout);
    return 0;
}

void TestConnections::check_current_operations(int m, int value)
{
    char value_str[512];
    sprintf(value_str, "%d", value);

    for (int i = 0; i < repl->N; i++)
    {
        char command[512];
        sprintf(command, "show server server%d", i + 1);
        add_result(maxscales->check_maxadmin_param(m, command, "Current no. of operations:", value_str),
                   "Current no. of operations is not %s",
                   value_str);
    }
}

void TestConnections::check_current_connections(int m, int value)
{
    char value_str[512];
    sprintf(value_str, "%d", value);

    for (int i = 0; i < repl->N; i++)
    {
        char command[512];
        sprintf(command, "show server server%d", i + 1);
        add_result(maxscales->check_maxadmin_param(m, command, "Current no. of conns:", value_str),
                   "Current no. of conns is not %s",
                   value_str);
    }
}

int TestConnections::take_snapshot(char* snapshot_name)
{
<<<<<<< HEAD
    char str[strlen(take_snapshot_command) + strlen(snapshot_name) + 2];
    sprintf(str, "%s %s", take_snapshot_command, snapshot_name);
    return call_system(str);
=======
    char str[strlen(m_take_snapshot_command) + strlen(snapshot_name) + 2];
    sprintf(str, "%s %s", m_take_snapshot_command, snapshot_name);
    return system(str);
>>>>>>> 480c57c1
}

int TestConnections::revert_snapshot(char* snapshot_name)
{
<<<<<<< HEAD
    char str[strlen(revert_snapshot_command) + strlen(snapshot_name) + 2];
    sprintf(str, "%s %s", revert_snapshot_command, snapshot_name);
    return call_system(str);
=======
    char str[strlen(m_revert_snapshot_command) + strlen(snapshot_name) + 2];
    sprintf(str, "%s %s", m_revert_snapshot_command, snapshot_name);
    return system(str);
>>>>>>> 480c57c1
}

bool TestConnections::test_bad_config(int m, const char* config)
{
    process_template(m, config, "/tmp/");

    // Set the timeout to prevent hangs with configurations that work
    set_timeout(20);

    return maxscales->ssh_node_f(m,
                                 true,
                                 "cp /tmp/maxscale.cnf /etc/maxscale.cnf; pkill -9 maxscale; "
                                 "maxscale -U maxscale -lstdout &> /dev/null && sleep 1 && pkill -9 maxscale")
           == 0;
}
int TestConnections::call_mdbci(const char * options)
{
    struct stat buf;
    if (stat(
                (m_mdbci_vm_path + std::string("/") + m_mdbci_config_name).c_str(),
                &buf)
       )
    {
        if (process_mdbci_template())
        {
            tprintf("Failed to generate MDBCI virtual machines template");
            return 1;
        }
        if (system((std::string("mdbci --override --template ") +
                    vm_path +
                    std::string(".json generate ") +
                    std::string(m_mdbci_config_name)).c_str() ))
        {
            tprintf("MDBCI failed to generate virtual machines description");
            return 1;
        }
        if (system((std::string("cp -r ") +
                    std::string(test_dir) +
                    std::string("/mdbci/cnf ") +
                    std::string(vm_path) +
                    std::string("/")).c_str()))
        {
            tprintf("Failed to copy my.cnf files");
            return 1;
        }
    }

    if (system((std::string("mdbci up ") +
                std::string(m_mdbci_config_name) +
                std::string(" --labels ") +
                m_mdbci_labels +
                std::string(" ") +
                std::string(options)).c_str() ))
    {
        tprintf("MDBCI failed to bring up virtual machines");
        return 1;
    }

    std::string team_keys = readenv("team_keys", "~/.ssh/id_rsa.pub");
    system((std::string("mdbci public_keys --key ") +
            team_keys +
            std::string(" ") +
<<<<<<< HEAD
            std::string(mdbci_config_name)).c_str() );
=======
            std::string(m_mdbci_config_name)).c_str() );

>>>>>>> 480c57c1
    read_env();
    if (repl)
    {
        repl->read_basic_env();
    }
    if (galera)
    {
        galera->read_basic_env();
    }
    if (maxscales)
    {
        maxscales->read_basic_env();
    }
    return 0;
}

int TestConnections::process_mdbci_template()
{
    char * product = readenv("product", "mariadb");
    char * box = readenv("box", "centos_7_libvirt");
    char * __attribute__((unused)) backend_box = readenv("backend_box", "%s", box);
    char * version = readenv("version", "10.3");
    char * __attribute__((unused)) target = readenv("target", "develop");
    char * __attribute__((unused)) vm_memory = readenv("vm_memory", "2048");
    char * __attribute__((unused)) galera_version = readenv("galera_version", "%s", version);

    if (strcmp(product, "mysql") == 0 )
    {
        setenv("cnf_path",
               (vm_path + std::string("/cnf/mysql56/")).c_str(),
               1);
    }
    else
    {
        setenv("cnf_path",
               (vm_path + std::string("/cnf/")).c_str(),
               1);
    }

    std::string name = std::string(test_dir) +
                       std::string("/mdbci/templates/") +
                       std::string(m_mdbci_template) +
                       std::string(".json.template");

    std::string sys = std::string("envsubst < ") +
                      name +
                      std::string(" > ") +
                      vm_path +
                      std::string(".json");
    if (verbose)
    {
        std::cout << sys << std::endl;
    }
    return system(sys.c_str());
}

std::string dump_status(const StringSet& current, const StringSet& expected)
{
    std::stringstream ss;
    ss << "Current status: (";

    for (const auto& a : current)
    {
        ss << a << ",";
    }

    ss << ") Expected status: (";

    for (const auto& a : expected)
    {
        ss << a << ",";
    }

    ss << ")";

    return ss.str();
}
int TestConnections::reinstall_maxscales()
{
    char sys[strlen(m_target) +
             strlen(m_mdbci_config_name) +
             strlen(maxscales->prefix) +
             70];
    for (int i = 0; i < maxscales->N; i++)
    {
        printf("Installing Maxscale on node %d\n", i);
        //TODO: make it via MDBCI and compatible with any distro
        maxscales->ssh_node(i, "yum remove maxscale -y", true);
        maxscales->ssh_node(i, "yum clean all", true);

        sprintf(sys, "mdbci install_product --product maxscale_ci --product-version %s %s/%s_%03d",
                m_target, m_mdbci_config_name, maxscales->prefix, i);
        if (system(sys))
        {
            return 1;
        }
    }
    return 0;
}

bool TestConnections::too_many_maxscales() const
{
    return maxscales->N < 2 && m_mdbci_labels.find("SECOND_MAXSCALE") != std::string::npos;
}<|MERGE_RESOLUTION|>--- conflicted
+++ resolved
@@ -132,12 +132,7 @@
     , backend_ssl(false)
     , binlog_master_gtid(false)
     , binlog_slave_gtid(false)
-<<<<<<< HEAD
-    , no_galera(false)
     , no_clustrix(false)
-    , no_vm_revert(true)
-=======
->>>>>>> 480c57c1
     , threads(4)
     , use_ipv6(false)
 {
@@ -253,14 +248,8 @@
                 maxscale::start = false;
                 maxscale::manual_debug = true;
                 maxscale_init = false;
-<<<<<<< HEAD
-
-                no_maxscale_log_copy = true;
-                local_maxscale = true;
-=======
                 m_no_maxscale_log_copy = true;
                 m_local_maxscale = true;
->>>>>>> 480c57c1
 
                 std::regex regex1("maxscale_000_network=[0-9]+\\.[0-9]+\\.[0-9]+\\.[0-9]+");
                 std::string replace1("maxscale_000_network=127.0.0.1");
@@ -342,7 +331,6 @@
         }
     }
 
-<<<<<<< HEAD
     if (m_mdbci_labels.find(std::string("CLUSTRIX_BACKEND")) == std::string::npos)
     {
         no_clustrix = true;
@@ -352,12 +340,8 @@
         }
     }
 
-    get_logs_command = (char *) malloc(strlen(test_dir) + 14);
-    sprintf(get_logs_command, "%s/get_logs.sh", test_dir);
-=======
     m_get_logs_command = (char *) malloc(strlen(test_dir) + 14);
     sprintf(m_get_logs_command, "%s/get_logs.sh", test_dir);
->>>>>>> 480c57c1
 
     sprintf(ssl_options,
             "--ssl-cert=%s/ssl-cert/client-cert.pem --ssl-key=%s/ssl-cert/client-key.pem",
@@ -407,8 +391,8 @@
         clustrix = new Clustrix_nodes("clustrix", test_dir, verbose, network_config);
         clustrix->setup();
         clustrix->use_ipv6 = false;
-        clustrix->take_snapshot_command = take_snapshot_command;
-        clustrix->revert_snapshot_command = revert_snapshot_command;
+        clustrix->take_snapshot_command = m_take_snapshot_command;
+        clustrix->revert_snapshot_command = m_revert_snapshot_command;
         clustrix->fix_replication();
     }
     else
@@ -438,18 +422,13 @@
 
     if (reinstall_maxscale)
     {
-<<<<<<< HEAD
         initialize = true;
 
         if (reinstall_maxscales())
         {
-            tprintf("Failed to install Maxscale: target is %s", target);
+            tprintf("Failed to install Maxscale: target is %s", m_target);
             exit(MDBCI_FAUILT);
         }
-=======
-        tprintf("Failed to install Maxscale: target is %s", m_target);
-        exit(MDBCI_FAUILT);
->>>>>>> 480c57c1
     }
 
     if (initialize)
@@ -2196,28 +2175,16 @@
 
 int TestConnections::take_snapshot(char* snapshot_name)
 {
-<<<<<<< HEAD
-    char str[strlen(take_snapshot_command) + strlen(snapshot_name) + 2];
-    sprintf(str, "%s %s", take_snapshot_command, snapshot_name);
-    return call_system(str);
-=======
     char str[strlen(m_take_snapshot_command) + strlen(snapshot_name) + 2];
     sprintf(str, "%s %s", m_take_snapshot_command, snapshot_name);
-    return system(str);
->>>>>>> 480c57c1
+    return call_system(str);
 }
 
 int TestConnections::revert_snapshot(char* snapshot_name)
 {
-<<<<<<< HEAD
-    char str[strlen(revert_snapshot_command) + strlen(snapshot_name) + 2];
-    sprintf(str, "%s %s", revert_snapshot_command, snapshot_name);
-    return call_system(str);
-=======
     char str[strlen(m_revert_snapshot_command) + strlen(snapshot_name) + 2];
     sprintf(str, "%s %s", m_revert_snapshot_command, snapshot_name);
-    return system(str);
->>>>>>> 480c57c1
+    return call_system(str);
 }
 
 bool TestConnections::test_bad_config(int m, const char* config)
@@ -2280,12 +2247,7 @@
     system((std::string("mdbci public_keys --key ") +
             team_keys +
             std::string(" ") +
-<<<<<<< HEAD
-            std::string(mdbci_config_name)).c_str() );
-=======
             std::string(m_mdbci_config_name)).c_str() );
-
->>>>>>> 480c57c1
     read_env();
     if (repl)
     {
