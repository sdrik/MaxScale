add_library(maxtest SHARED
        big_load.cc
        blob_test.cc
        clustrix_nodes.cpp
        config_operations.cc
        different_size.cc
        envv.cc
        execute_cmd.cc
        fw_copy_rules.cc
        get_com_select_insert.cc
        get_my_ip.cc
        mariadb_func.cc
        mariadb_nodes.cc
        maxinfo_func.cc
        maxrest.cc
        maxscales.cc
        nodes.cc
        rds_vpc.cc
        sql_t1.cc
        tcp_connection.cc
        test_binlog_fnc.cc
        testconnections.cc
        ${CMAKE_CURRENT_BINARY_DIR}/test_info.cc)

<<<<<<< HEAD
target_link_libraries(maxtest ${MARIADB_CONNECTOR_LIBRARIES} ${JANSSON_LIBRARIES} maxbase maxsql z m pthread
        ssl dl rt crypto crypt ${RDKAFKA_LIBRARIES})
set_target_properties(maxtest PROPERTIES VERSION "1.0.0" LINK_FLAGS -Wl,-z,defs)
install(TARGETS maxtest DESTINATION system-test)
add_dependencies(maxtest connector-c jansson maxbase librdkafka)
=======
target_link_libraries(maxtest ${JANSSON_LIBRARIES} maxbase maxsql cdc_connector
        z m pthread rt crypto crypt)
set_target_properties(maxtest PROPERTIES VERSION "1.0.0" LINK_FLAGS -Wl,-z,defs)
install(TARGETS maxtest DESTINATION system-test)
add_dependencies(maxtest jansson)
>>>>>>> c8700a94
<|MERGE_RESOLUTION|>--- conflicted
+++ resolved
@@ -22,16 +22,8 @@
         testconnections.cc
         ${CMAKE_CURRENT_BINARY_DIR}/test_info.cc)
 
-<<<<<<< HEAD
-target_link_libraries(maxtest ${MARIADB_CONNECTOR_LIBRARIES} ${JANSSON_LIBRARIES} maxbase maxsql z m pthread
-        ssl dl rt crypto crypt ${RDKAFKA_LIBRARIES})
+target_link_libraries(maxtest ${JANSSON_LIBRARIES} maxbase maxsql cdc_connector z m pthread
+         rt crypto crypt ${RDKAFKA_LIBRARIES})
 set_target_properties(maxtest PROPERTIES VERSION "1.0.0" LINK_FLAGS -Wl,-z,defs)
 install(TARGETS maxtest DESTINATION system-test)
-add_dependencies(maxtest connector-c jansson maxbase librdkafka)
-=======
-target_link_libraries(maxtest ${JANSSON_LIBRARIES} maxbase maxsql cdc_connector
-        z m pthread rt crypto crypt)
-set_target_properties(maxtest PROPERTIES VERSION "1.0.0" LINK_FLAGS -Wl,-z,defs)
-install(TARGETS maxtest DESTINATION system-test)
-add_dependencies(maxtest jansson)
->>>>>>> c8700a94
+add_dependencies(maxtest jansson librdkafka)