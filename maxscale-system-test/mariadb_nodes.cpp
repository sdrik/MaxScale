--- conflicted
+++ resolved
@@ -391,12 +391,8 @@
 
 void Mariadb_nodes::create_users(int node)
 {
-<<<<<<< HEAD
     char str[PATH_MAX + 1024];
     char dtr[PATH_MAX + 1024];
-=======
-    char str[strlen(test_dir) + 17];
->>>>>>> 4fd4b726
     // Create users for replication as well as the users that are used by the tests
     sprintf(str, "%s/create_user.sh", test_dir);
     copy_to_node(node, str, access_homedir[node]);
@@ -505,11 +501,7 @@
         }
     }
 
-<<<<<<< HEAD
     char str[PATH_MAX + 1024];
-=======
-    char str[strlen(test_dir) + 25];
->>>>>>> 4fd4b726
     sprintf(str, "%s/create_user_galera.sh", test_dir);
     copy_to_node_legacy(str, "~/", 0);
 
@@ -1171,11 +1163,7 @@
 int Mariadb_nodes::configure_ssl(bool require)
 {
     int local_result = 0;
-<<<<<<< HEAD
     char str[PATH_MAX + 256];
-=======
-    char str[strlen(test_dir) + 20];
->>>>>>> 4fd4b726
 
     this->ssl = 1;
 
