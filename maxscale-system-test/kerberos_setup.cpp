--- conflicted
+++ resolved
@@ -35,7 +35,6 @@
     sprintf(str, "%s/krb5.conf", test_dir);
     for (i = 0; i < Test->repl->N; i++)
     {
-<<<<<<< HEAD
         Test->repl->ssh_node(i, (char *)
                              "yum clean all", true);
         Test->repl->ssh_node(i, (char *)
@@ -47,22 +46,10 @@
         Test->repl->copy_to_node_legacy((char *) "hosts", Test->repl->access_homedir[i], i);
         sprintf(str1, "cp %s/hosts /etc/", Test->repl->access_homedir[i]);
         Test->repl->ssh_node(i, str1, true);
-=======
-        Test->repl->ssh_node(i, true, "yum clean all");
-        Test->repl->ssh_node(i, true, "yum install -y MariaDB-gssapi-server MariaDB-gssapi-client krb5-workstation pam_krb5");
-        Test->repl->copy_to_node(str, Test->repl->access_homedir[i], i);
-        sprintf(str1, "cp %s/krb5.conf /etc/", Test->repl->access_homedir[i]);
-        Test->repl->ssh_node(i, true, str1);
-
-        Test->repl->copy_to_node((char *) "hosts", (char *) "~/", i);
-        sprintf(str1, "cp %s/hosts /etc/", Test->repl->access_homedir[i]);
-        Test->repl->ssh_node(i, true, str1);
->>>>>>> facb8d60
     }
 
     Test->tprintf("Copying 'hosts' and krb5.conf files to Maxscale node\n");
 
-<<<<<<< HEAD
     Test->maxscales->copy_to_node_legacy((char *) "hosts", Test->maxscales->access_homedir[0], 0);
     Test->maxscales->ssh_node_f(0, true,  (char *) "cp %s/hosts /etc/", Test->maxscales->access_homedir[0]);
 
@@ -73,21 +60,8 @@
     Test->maxscales->ssh_node(0, (char *) "yum clean all", true);
     Test->maxscales->ssh_node(0, (char *) "yum install rng-tools -y", true);
     Test->maxscales->ssh_node(0, (char *) "rngd -r /dev/urandom -o /dev/random", true);
-=======
-    Test->copy_to_maxscale((char *) "hosts", Test->maxscale_access_homedir);
-    Test->ssh_maxscale(true,  (char *) "cp %s/hosts /etc/", Test->maxscale_access_homedir);
-
-    Test->copy_to_maxscale(str, Test->maxscale_access_homedir);
-    Test->ssh_maxscale(true,  (char *) "cp %s/krb5.conf /etc/", Test->maxscale_access_homedir);
-
-    Test->tprintf("Instaling Kerberos server packages to Maxscale node\n");
-    Test->ssh_maxscale(true, (char *) "yum clean all");
-    Test->ssh_maxscale(true, (char *) "yum install rng-tools -y");
-    Test->ssh_maxscale(true, (char *) "rngd -r /dev/urandom -o /dev/random");
-
-    Test->ssh_maxscale(true, (char *)
-                       "yum install -y MariaDB-gssapi-server MariaDB-gssapi-client krb5-server krb5-workstation pam_krb5");
->>>>>>> facb8d60
+    Test->maxscales->ssh_node(0, (char *)
+                       "yum install -y MariaDB-gssapi-server MariaDB-gssapi-client krb5-server krb5-workstation pam_krb5", true);
 
     Test->maxscales->ssh_node_f(0, true, (char *)
                                 "yum install -y MariaDB-gssapi-server MariaDB-gssapi-client krb5-server krb5-workstation pam_krb5", true);
@@ -121,7 +95,6 @@
     Test->tprintf("Making keytab file readable for all\n");
     Test->maxscales->ssh_node(0, (char *) "chmod a+r /etc/krb5.keytab;", true);
 
-<<<<<<< HEAD
     Test->maxscales->ssh_node(0, (char *) "kinit mariadb/maxscale.test@MAXSCALE.TEST -k -t /etc/krb5.keytab",
                               false);
     Test->maxscales->ssh_node(0, (char *)
@@ -129,12 +102,6 @@
     Test->maxscales->ssh_node(0, (char *)
                               "su maxscale --login -s /bin/sh -c \"kinit mariadb/maxscale.test@MAXSCALE.TEST -k -t /etc/krb5.keytab\"",
                               true);
-=======
-    Test->ssh_maxscale(false, (char *) "kinit mariadb/maxscale.test@MAXSCALE.TEST -k -t /etc/krb5.keytab");
-    Test->ssh_maxscale(true, (char *) "mkdir -p /home/maxscale");
-    Test->ssh_maxscale(true, (char *)
-                       "su maxscale --login -s /bin/sh -c \"kinit mariadb/maxscale.test@MAXSCALE.TEST -k -t /etc/krb5.keytab\"");
->>>>>>> facb8d60
 
     Test->tprintf("Coping keytab file from Maxscale node\n");
     Test->maxscales->copy_from_node_legacy((char *) "/etc/krb5.keytab", (char *) ".", 0);
@@ -143,22 +110,12 @@
     for (i = 0; i < Test->repl->N; i++)
     {
         sprintf(str, "%s/kerb.cnf", test_dir);
-<<<<<<< HEAD
         Test->repl->copy_to_node_legacy(str,  Test->repl->access_homedir[i], i);
         Test->repl->ssh_node_f(i, true, "cp %s/kerb.cnf /etc/my.cnf.d/", Test->repl->access_homedir[i]);
 
         Test->repl->copy_to_node_legacy((char *) "krb5.keytab",  Test->repl->access_homedir[i], i);
         Test->repl->ssh_node(i, (char *) "cp ~/krb5.keytab /etc/", true);
         Test->repl->ssh_node_f(i, true, "cp %s/krb5.keytab /etc/", Test->repl->access_homedir[i]);
-=======
-        Test->repl->copy_to_node(str, Test->repl->access_homedir[i], i);
-        sprintf(str, "cp %s/kerb.cnf /etc/my.cnf.d/", Test->repl->access_homedir[i]);
-        Test->repl->ssh_node(i, true, str);
-
-        Test->repl->copy_to_node((char *) "krb5.keytab", Test->repl->access_homedir[i], i);
-        sprintf(str, "cp %s/krb5.keytab /etc/", Test->repl->access_homedir[i]);
-        Test->repl->ssh_node(i, true, str);
->>>>>>> facb8d60
 
         Test->repl->ssh_node(i, (char *) "kinit mariadb/maxscale.test@MAXSCALE.TEST -k -t /etc/krb5.keytab", false);
     }
@@ -193,11 +150,7 @@
 
     for (int i = 0; i < Test->repl->N; i++)
     {
-<<<<<<< HEAD
         Test->repl->ssh_node(i, "sudo rm -f /etc/my.cnf.d/kerb.cnf", true);
-=======
-        Test->repl->ssh_node(i, true, "sudo rm -f /etc/my.cnf.d/kerb.cnf");
->>>>>>> facb8d60
     }
 
     int rval = Test->global_result;
